<?xml version="1.0"?>
<project xmlns="http://maven.apache.org/POM/4.0.0" xmlns:xsi="http://www.w3.org/2001/XMLSchema-instance" xsi:schemaLocation="http://maven.apache.org/POM/4.0.0 http://maven.apache.org/maven-v4_0_0.xsd">
  <modelVersion>4.0.0</modelVersion>

  <parent>
    <groupId>net.sf.ehcache</groupId>
    <artifactId>ehcache-parent</artifactId>
    <version>2.3</version>
    <relativePath></relativePath>
  </parent>

  <artifactId>ehcache-core</artifactId>
  <packaging>jar</packaging>
  <version>2.6.0-SNAPSHOT</version>

  <name>Ehcache Core</name>
  <description>This is the ehcache core module. Pair it with other modules for added functionality.</description>

  <licenses>
    <license>
      <name>The Apache Software License, Version 2.0</name>
      <url>src/assemble/EHCACHE-CORE-LICENSE.txt</url>
    </license>
  </licenses>
  <url>http://ehcache.org</url>


  <properties>
    <project.build.sourceEncoding>UTF-8</project.build.sourceEncoding>
    <project.reporting.outputEncoding>UTF-8</project.reporting.outputEncoding>
    <net.sf.ehcache.speedAdjustmentFactor>5</net.sf.ehcache.speedAdjustmentFactor>
    <testDir>src/test/java</testDir>
    <testResources>src/test/resources</testResources>
    <name>ehcache</name>
    <skipCheckstyle>false</skipCheckstyle>
    <skipJavadoc>false</skipJavadoc>
    <build.timestamp>${maven.build.timestamp}</build.timestamp>
    <tests.supplemental.args/>
    <surefire.version>2.10</surefire.version>
  </properties>

  <dependencies>
    <!--Required scope -->
    <dependency>
      <groupId>org.slf4j</groupId>
      <artifactId>slf4j-api</artifactId>
      <version>1.6.1</version>
      <scope>compile</scope>
    </dependency>

    <!-- With slf4j, users must choose a concrete logging implementation
      at deploy time, which they provide The maven dependency declarations are
      reproduced here for convenience.

      <dependency>
        <groupId>org.slf4j</groupId>
        <artifactId>slf4j-jdk14</artifactId>
        <version>1.6.1</version>
      </dependency>
      <dependency>
        <groupId>org.slf4j</groupId>
        <artifactId>slf4j-log4j12</artifactId>
        <version>1.6.1</version>
      </dependency>
      <dependency>
        <groupId>org.slf4j</groupId>
        <artifactId>slf4j-simple</artifactId>
        <version>1.6.1</version>
      </dependency>
    -->

    <!-- Provided scope. This one, or another concrete logging implementation
      must be provided. -->
    <dependency>
      <groupId>org.slf4j</groupId>
      <artifactId>slf4j-jdk14</artifactId>
      <version>1.6.1</version>
      <scope>provided</scope>
    </dependency>
    <dependency>
      <groupId>javax.servlet</groupId>
      <artifactId>servlet-api</artifactId>
      <scope>provided</scope>
    </dependency>
    <dependency>
      <groupId>org.hibernate</groupId>
      <artifactId>hibernate-core</artifactId>
      <version>3.5.1-Final</version>
      <scope>provided</scope>
    </dependency>
    <dependency>
      <groupId>javax.transaction</groupId>
      <artifactId>jta</artifactId>
      <version>1.1</version>
      <scope>provided</scope>
    </dependency>
    <dependency>
      <groupId>net.sf.ehcache</groupId>
      <artifactId>sizeof-agent</artifactId>
      <version>1.0.1</version>
      <scope>provided</scope>
    </dependency>

    <!-- Test scope -->
    <dependency>
      <groupId>org.codehaus.btm</groupId>
      <artifactId>btm</artifactId>
      <version>2.0.1</version>
      <scope>test</scope>
    </dependency>    
    <dependency>
      <groupId>net.sf.hibernate</groupId>
      <artifactId>hibernate</artifactId>
      <scope>test</scope>
    </dependency>   
    <dependency>
      <groupId>org.hamcrest</groupId>
      <artifactId>hamcrest-core</artifactId>
      <version>1.2.1</version>
      <scope>test</scope>
    </dependency>
    <dependency>
      <groupId>org.hamcrest</groupId>
      <artifactId>hamcrest-library</artifactId>
      <version>1.2.1</version>
      <scope>test</scope>
    </dependency>       
    <dependency>
      <groupId>junit</groupId>
      <artifactId>junit-dep</artifactId>
      <version>4.10</version>
      <scope>test</scope>
    </dependency>   
    <dependency>
      <groupId>dom4j</groupId>
      <artifactId>dom4j</artifactId>
      <scope>test</scope>
    </dependency>
    <dependency>
      <groupId>javassist</groupId>
      <artifactId>javassist</artifactId>
      <version>3.4.GA</version>
      <scope>test</scope>
    </dependency>
    <dependency>
      <groupId>org.hibernate</groupId>
      <artifactId>hibernate-ehcache</artifactId>
      <version>3.3.2.GA</version>
      <scope>test</scope>
      <exclusions>
        <exclusion>
          <artifactId>ehcache</artifactId>
          <groupId>net.sf.ehcache</groupId>
        </exclusion>
      </exclusions>
    </dependency>
    <dependency>
      <!-- Needed by net.sf.ehcache.hibernate.HibernateAPIUsageTest.testAPIAsUsedByHibernate2() -->
      <groupId>commons-logging</groupId>
      <artifactId>commons-logging</artifactId>
      <version>1.1.1</version>
      <scope>test</scope>
    </dependency>
    <dependency>
      <groupId>org.apache.derby</groupId>
      <artifactId>derby</artifactId>
      <version>10.5.3.0_1</version>
      <scope>test</scope>
    </dependency>
    <dependency>
      <groupId>org.mockito</groupId>
      <artifactId>mockito-core</artifactId>
      <version>1.8.2</version>
      <scope>test</scope>
    </dependency>
    <dependency>
      <groupId>com.sun.xsom</groupId>
      <artifactId>xsom</artifactId>
      <version>20100725</version>
      <scope>test</scope>
    </dependency>
    <dependency>
      <groupId>org.beanshell</groupId>
      <artifactId>bsh</artifactId>
      <version>1.3.0</version>
      <scope>test</scope>
    </dependency>
  </dependencies>

  <build>
    <resources>
      <resource>
        <directory>src/main/resources</directory>
        <filtering>true</filtering>
      </resource>
      <resource>
        <directory>${project.build.directory}/generated-resources</directory>
        <filtering>false</filtering>
      </resource>
    </resources>
    <testSourceDirectory>${basedir}/${testDir}</testSourceDirectory>
    <testResources>
      <testResource>
        <directory>${basedir}/src/main/config/jcache</directory>
      </testResource>
      <testResource>
        <directory>${basedir}/${testResources}</directory>
      </testResource>
    </testResources>

    <plugins>
      <plugin>
        <groupId>org.apache.maven.plugins</groupId>
        <artifactId>maven-compiler-plugin</artifactId>
        <version>2.3.2</version>
        <configuration>
          <source>1.5</source>
          <target>1.5</target>
        </configuration>
        <executions>
          <execution>
            <id>compile_for_javadoc</id>
            <phase>pre-site</phase>
            <goals>
              <goal>compile</goal>
            </goals>
          </execution>
        </executions>
      </plugin>

      <plugin>
        <groupId>org.apache.maven.plugins</groupId>
        <artifactId>maven-jar-plugin</artifactId>
        <version>2.3.1</version>
        <configuration>
          <archive>
            <manifestEntries>
              <License>Apache Software License, Version 2.0</License>
            </manifestEntries>
          </archive>
        </configuration>
      </plugin>

      <plugin>
        <groupId>org.apache.maven.plugins</groupId>
        <artifactId>maven-javadoc-plugin</artifactId>
        <version>2.7</version>

        <configuration>
          <skip>${skipJavadoc}</skip>
          <author>true</author>
          <!--<destDir>${project.build.directory}/site/javadoc</destDir> -->
          <header><![CDATA[<a href="/" target="_top">ehcache</a>]]></header>
          <minmemory>128m</minmemory>
          <maxmemory>512</maxmemory>
          <overview>${basedir}/src/main/java/net/sf/ehcache/overview.html
          </overview>
          <use>true</use>
          <version>true</version>
          <windowtitle>${project.name} ${project.version} API</windowtitle>
        </configuration>

        <executions>
          <execution>
            <id>generate-javadoc</id>
            <phase>pre-site</phase>
            <goals>
              <goal>javadoc</goal>
            </goals>
            <configuration>
              <!--<doclet>ydoc.doclets.YStandard</doclet> -->
              <!--<docletPath> -->
              <!--${ydoc.home}/lib/ydoc.jar${path.separator}${ydoc.home}/lib/class2svg.jar${path.separator}${ydoc.home}/resources -->
              <!--</docletPath> -->
              <!--<additionalparam>-license ${ydoc.license} -filter -->
              <!--ydoc.filters.ExcludeFilter -filterpath -->
              <!--${ydoc.home}/lib/ydoc.jar -umlautogen -->
              <!--</additionalparam> -->
              <author>true</author>
              <!--<destDir>${project.build.directory}/site/javadoc</destDir> -->
              <header><![CDATA[<a href="/" target="_top">ehcache</a>]]></header>
              <minmemory>128m</minmemory>
              <maxmemory>512</maxmemory>
              <overview>${basedir}/src/main/java/net/sf/ehcache/overview.html</overview>
              <use>true</use>
              <version>true</version>
              <windowtitle>${project.name} ${project.version} API
              </windowtitle>
            </configuration>
          </execution>
        </executions>
      </plugin>

      <plugin>
        <groupId>org.codehaus.gmaven</groupId>
        <artifactId>gmaven-plugin</artifactId>
        <version>1.3</version>
        <executions>
          <execution>
            <id>build-revision</id>
            <phase>generate-resources</phase>
            <goals>
              <goal>execute</goal>
            </goals>
            <configuration>
              <source><![CDATA[
                      def getLastChangedRevision(path) {
                        fullPath = path.getCanonicalPath()
                        outProp = "svninfo" + fullPath.hashCode();
                        ant.exec(executable : 'svn', outputproperty: outProp ,
                                 dir: fullPath, resultproperty: 'svnexitcode',
                                 failifexecutionfails: 'false') {
                          arg(value : 'info')
                        }
                        if (ant.antProject.properties['svnexitcode'] == '1') {
                          println "return unkown because svn exitcode is 1"
                          return "unknown"
                        }
                        svninfo = ant.antProject.properties[outProp]
                        if (svninfo == null) {
                          println "return unknown because svninfo is null"
                          return "unknown"
                        }
                        def matcher = ( svninfo =~ /Last Changed Rev: (\d+)/ )
                        if (matcher[0].size > 1) {
                          return matcher[0][1]
                        } else {
                          println "return unknown because matcher found no match"
                          return "unknown"
                        }
                      }
                      core_revision = getLastChangedRevision(project.basedir)

                      project.properties.setProperty('build.revision', core_revision)
                      def proc = "hostname".execute()
                      proc.waitFor()
                      def hostname = "unknown"
                      if (proc.exitValue() == 0)
                        hostname = proc.text.trim()
                      project.properties.setProperty('build.hostname', hostname)
                    ]]></source>
            </configuration>
          </execution>
        </executions>
      </plugin>

<<<<<<< HEAD
=======


>>>>>>> 8c7fbb9b
      <plugin>
        <groupId>org.apache.maven.plugins</groupId>
        <artifactId>maven-source-plugin</artifactId>
        <version>2.0.3</version>
      </plugin>

      <plugin>
        <groupId>org.apache.maven.plugins</groupId>
        <artifactId>maven-surefire-plugin</artifactId>
        <version>${surefire.version}</version>
        <configuration>
          <forkMode>pertest</forkMode>
          <argLine>${tests.supplemental.args} -Xmx64m</argLine>
          <childDelegation>false</childDelegation>
          <disableXmlReport>false</disableXmlReport>
          <printSummary>true</printSummary>
          <reportFormat>plain</reportFormat>
          <redirectTestOutputToFile>false</redirectTestOutputToFile>
          <systemPropertyVariables>
            <net.sf.ehcache.skipUpdateCheck>true</net.sf.ehcache.skipUpdateCheck>
            <java.awt.headless>true</java.awt.headless>
            <net.sf.ehcache.speedAdjustmentFactor>${net.sf.ehcache.speedAdjustmentFactor}</net.sf.ehcache.speedAdjustmentFactor>
            <java.io.tmpdir>${project.build.directory}</java.io.tmpdir>
          </systemPropertyVariables>
          <classpathDependencyExcludes>
            <classpathDependencyExclude>net.sf.ehcache:sizeof-agent</classpathDependencyExclude>
          </classpathDependencyExcludes>
        </configuration>
        <executions>
          <execution>
            <!-- The default-test execution is automatically bound to the test phase by Surefire -->
            <id>default-test</id>
            <configuration>
              <excludes>
                <exclude>**/*$*</exclude>
                <exclude>**/Abstract*Test.java</exclude>
                <exclude>**/RMICacheReplicatorWithLargePayloadTest.java</exclude>
                <exclude>**/*Integration*Test.java</exclude>
              </excludes>
            </configuration>
          </execution>
          <execution>
            <!-- Run RMICacheReplicatorWithLargePayloadTest with 256 MB heap -->
            <id>large-heap-test-execution</id>
            <phase>integration-test</phase>
            <goals>
              <goal>test</goal>
            </goals>
            <configuration>
              <excludes>
                <exclude>**/*$*</exclude>
              </excludes>
              <includes>
                <include>**/RMICacheReplicatorWithLargePayloadTest.java
                </include>
                <include>**/TerracottaIntegrationTest.java</include>
              </includes>
              <argLine>${tests.supplemental.args} -Xms512m -Xmx512m</argLine>
            </configuration>
          </execution>
        </executions>
      </plugin>

      <plugin>
        <groupId>org.apache.maven.plugins</groupId>
        <artifactId>maven-checkstyle-plugin</artifactId>
        <version>2.7</version>
        <executions>
          <execution>
            <phase>verify</phase>
            <goals>
              <goal>checkstyle</goal>
            </goals>
          </execution>
        </executions>
        <configuration>
          <configLocation>${basedir}/checkstyle/checkstyle.xml</configLocation>
          <suppressionsLocation>${basedir}/checkstyle/suppressions.xml</suppressionsLocation>
          <headerLocation>${basedir}/checkstyle/ClassHeader.txt</headerLocation>
          <skip>${skipCheckstyle}</skip>
          <enableRSS>false</enableRSS>
          <linkXRef>false</linkXRef>
          <consoleOutput>true</consoleOutput>
          <failsOnError>true</failsOnError>
          <failOnViolation>true</failOnViolation>
          <includeTestSourceDirectory>false</includeTestSourceDirectory>
          <enableRulesSummary>true</enableRulesSummary>
        </configuration>
      </plugin>

      <plugin>
        <groupId>org.codehaus.mojo</groupId>
        <artifactId>xml-maven-plugin</artifactId>
        <version>1.0</version>
        <executions>
          <execution>
            <goals>
              <goal>transform</goal>
            </goals>
          </execution>
        </executions>
        <configuration>
          <transformationSets>
            <transformationSet>
              <dir>${basedir}/src/changes</dir>
              <outputDir>${project.build.directory}</outputDir>
              <stylesheet>${basedir}/src/xslt/changelog.xsl</stylesheet>
              <fileMappers>
                <fileMapper implementation="org.codehaus.plexus.components.io.filemappers.FileExtensionMapper">
                  <targetExtension>.txt</targetExtension>
                </fileMapper>
              </fileMappers>
            </transformationSet>
          </transformationSets>
        </configuration>
      </plugin>

      <plugin>
        <artifactId>maven-assembly-plugin</artifactId>
        <version>2.2-beta-5</version>
        <configuration>
          <filters>
            <filter>${basedir}/src/assemble/filter.properties</filter>
          </filters>
          <descriptors>
            <descriptor>${basedir}/src/assemble/distribution.xml</descriptor>
          </descriptors>
          <tarLongFileMode>gnu</tarLongFileMode>
        </configuration>
        <executions>
          <execution>
            <id>attach-distribution</id>
            <phase>package</phase>
            <goals>
              <goal>single</goal>
            </goals>
          </execution>
        </executions>
      </plugin>

      <plugin>
        <groupId>org.apache.maven.plugins</groupId>
        <artifactId>maven-dependency-plugin</artifactId>
        <version>2.2</version>
        <executions>
          <execution>
            <phase>generate-resources</phase>
            <id>copy-agent-jar-to-resources</id>
            <goals>
              <goal>copy-dependencies</goal>
            </goals>
            <configuration>
              <excludeArtifactIds>*</excludeArtifactIds>
              <includeArtifactIds>sizeof-agent</includeArtifactIds>
              <outputDirectory>${project.build.directory}/generated-resources/net/sf/ehcache/pool/sizeof/</outputDirectory>
              <stripVersion>true</stripVersion>
              <excludeTransitive>true</excludeTransitive>
            </configuration>
          </execution>
        </executions>
      </plugin>
      <plugin>
        <groupId>org.codehaus.mojo</groupId>
        <artifactId>rmic-maven-plugin</artifactId>
        <version>1.1</version>
        <executions>
          <execution>
            <id>rmi-compilation</id>
            <phase>compile</phase>
            <goals>
              <goal>rmic</goal>
            </goals>
            <configuration>
              <includes>
                <include>**/RMICachePeer.class</include>
              </includes>
              <outputDirectory>${project.build.outputDirectory}</outputDirectory>
            </configuration>
          </execution>
        </executions>
      </plugin>
    </plugins>
    <pluginManagement>
      <plugins>
        <!--This plugin's configuration is used to store Eclipse m2e settings only. It has no influence on the Maven build itself.-->
        <plugin>
          <groupId>org.eclipse.m2e</groupId>
          <artifactId>lifecycle-mapping</artifactId>
          <version>1.0.0</version>
          <configuration>
            <lifecycleMappingMetadata>
              <pluginExecutions>
                <pluginExecution>
                  <pluginExecutionFilter>
                    <groupId>org.codehaus.mojo</groupId>
                    <artifactId>xml-maven-plugin</artifactId>
                    <versionRange>[1.0,)</versionRange>
                    <goals>
                      <goal>transform</goal>
                    </goals>
                  </pluginExecutionFilter>
                  <action>
                    <ignore/>
                  </action>
                </pluginExecution>
                <pluginExecution>
                  <pluginExecutionFilter>
                    <groupId>org.apache.maven.plugins</groupId>
                    <artifactId>maven-dependency-plugin</artifactId>
                    <versionRange>[1.0,)</versionRange>
                    <goals>
                      <goal>copy-dependencies</goal>
                    </goals>
                  </pluginExecutionFilter>
                  <action>
                    <ignore/>
                  </action>
                </pluginExecution>
                <pluginExecution>
                  <pluginExecutionFilter>
                    <groupId>org.codehaus.gmaven</groupId>
                    <artifactId>gmaven-plugin</artifactId>
                    <versionRange>[1.3,)</versionRange>
                    <goals>
                      <goal>execute</goal>
                    </goals>
                  </pluginExecutionFilter>
                  <action>
                    <ignore/>
                  </action>
                </pluginExecution>
                <pluginExecution>
                  <pluginExecutionFilter>
                    <groupId>org.codehaus.mojo</groupId>
                    <artifactId>rmic-maven-plugin</artifactId>
                    <versionRange>[1.1,)</versionRange>
                    <goals>
                      <goal>rmic</goal>
                    </goals>
                  </pluginExecutionFilter>
                  <action>
                    <ignore/>
                  </action>
                </pluginExecution>
                <pluginExecution>
                  <pluginExecutionFilter>
                    <groupId>org.apache.maven.plugins</groupId>
                    <artifactId>maven-checkstyle-plugin</artifactId>
                    <versionRange>[2.7,)</versionRange>
                    <goals>
                      <goal>checkstyle</goal>
                    </goals>
                  </pluginExecutionFilter>
                  <action>
                    <ignore/>
                  </action>
                </pluginExecution>
              </pluginExecutions>
            </lifecycleMappingMetadata>
          </configuration>
        </plugin>
      </plugins>
    </pluginManagement>
  </build>

  <profiles>
    <profile>
      <id>site</id>
      <build>
        <plugins>
          <plugin>
            <groupId>org.apache.maven.plugins</groupId>
            <artifactId>maven-antrun-plugin</artifactId>
            <version>1.3</version>
            <executions>
              <!--execution>
                <id>rmic</id>
                <phase>compile</phase>
                <configuration>
                  <tasks>
                    <rmic base="${project.build.outputDirectory}"
                      includes="**/RMICachePeer.class" compiler="forking">
                    </rmic>
                  </tasks>
                </configuration>
                <goals>
                  <goal>run</goal>
                </goals>
              </execution-->

              <execution>
                <id>show_toc</id>
                <phase>pre-site</phase>
                <configuration>
                  <tasks>
                    <ant target="show_toc"/>
                  </tasks>
                </configuration>
                <goals>
                  <goal>run</goal>
                </goals>
              </execution>

              <execution>
                <id>hide_toc</id>
                <phase>site</phase>
                <configuration>
                  <tasks>
                    <ant target="hide_toc"/>
                  </tasks>
                </configuration>
                <goals>
                  <goal>run</goal>
                </goals>
              </execution>

              <execution>
                <id>copy_files</id>
                <phase>compile</phase>
                <configuration>
                  <tasks>
                    <ant target="copy_files"/>
                  </tasks>
                </configuration>
                <goals>
                  <goal>run</goal>
                </goals>
              </execution>

              <execution>
                <id>copy_image_files</id>
                <phase>compile</phase>
                <configuration>
                  <tasks>
                    <ant target="copy_image_files"/>
                  </tasks>
                </configuration>
                <goals>
                  <goal>run</goal>
                </goals>
              </execution>
            </executions>
          </plugin>
        </plugins>
      </build>
    </profile>
    <profile>
      <id>staging</id>
      <build>
        <plugins>
          <plugin>
            <groupId>org.apache.maven.plugins</groupId>
            <artifactId>maven-gpg-plugin</artifactId>
            <executions>
              <execution>
                <id>sign-artifacts</id>
                <phase>deploy</phase>
                <goals>
                  <goal>sign</goal>
                </goals>
              </execution>
            </executions>
          </plugin>
        </plugins>
      </build>
    </profile>
    <profile>
      <id>perfTests</id>
      <properties>
        <testDir>src/test/perf</testDir>
        <testResources>src/test/perfResources</testResources>
      </properties>
      <build>
        <plugins>
          <plugin>
            <groupId>org.apache.maven.plugins</groupId>
            <artifactId>maven-surefire-plugin</artifactId>
            <version>${surefire.version}</version>
            <configuration>
              <argLine>${tests.supplemental.args} -Xmx512m</argLine>
            </configuration>
          </plugin>
        </plugins>
      </build>
    </profile>
    <profile>
      <!-- This profile is here for triggering when another scm than svn
        is used (for example git). Instead of getting the version build number from
        svn we will use the build date and the user name. -->
      <id>buildnumber-git</id>
      <activation>
        <file>
          <missing>.svn</missing>
        </file>
      </activation>
      <build>
        <plugins>
          <plugin>
            <groupId>org.codehaus.mojo</groupId>
            <artifactId>buildnumber-maven-plugin</artifactId>
            <version>1.0-beta-3</version>
            <executions>
              <execution>
                <phase>generate-resources</phase>
                <goals>
                  <goal>create</goal>
                </goals>
              </execution>
            </executions>
            <configuration>
              <doCheck>false</doCheck>
              <doUpdate>false</doUpdate>
              <format>{0,date,yyyy-MM-dd_HH-mm}_{1}</format>
              <items>
                <item>timestamp</item>
                <item>${user.name}</item>
              </items>
            </configuration>
          </plugin>
        </plugins>
      </build>
    </profile>

    <!-- Prevent interruptible IO from being used on Solaris - MNK-1947 -->
    <profile>
      <id>no-interruptible-io-solaris</id>
      <activation>
        <property>
          <name>java.vendor</name>
          <value>Sun Microsystems Inc.</value>
        </property>
      </activation>
      <properties>
        <tests.supplemental.args>-XX:-UseVMInterruptibleIO</tests.supplemental.args>
      </properties>
    </profile>
    <profile>
      <id>enable-system-gc-jrockit</id>
      <activation>
        <property>
          <name>java.vm.name</name>
          <value>Oracle JRockit(R)</value>
        </property>
      </activation>
      <properties>
        <tests.supplemental.args>-XXfullSystemGC -Xverbose:systemgc</tests.supplemental.args>
      </properties>
    </profile>

    <!-- Profile for running only nonstopcache tests -->
    <profile>
      <id>test-nonstopcache</id>
      <build>
        <plugins>
          <plugin>
            <groupId>org.apache.maven.plugins</groupId>
            <artifactId>maven-surefire-plugin</artifactId>
            <version>${surefire.version}</version>
            <configuration>
              <includes>
                <include>**/nonstop/*Test.java</include>
              </includes>
              <excludes>
                <exclude>**/*$*</exclude>
              </excludes>
              <systemProperties>
                <property>
                  <name>net.sf.ehcache.skipUpdateCheck</name>
                  <value>true</value>
                </property>
                <property>
                  <name>java.awt.headless</name>
                  <value>true</value>
                </property>
              </systemProperties>
            </configuration>
          </plugin>
        </plugins>
      </build>
    </profile>
    
    <!-- Profile for building ehcache skipping javadoc and checkstyle -->
    <profile>
      <id>fast</id>
      <properties>
        <skipCheckstyle>true</skipCheckstyle>
        <skipJavadoc>true</skipJavadoc>
      </properties>
    </profile>
  </profiles>


  <!-- Reports & Site Note: mvn site does not work. Use build-site.sh instead -->
  <reporting>
    <plugins>

      <!--Reports -->
      <plugin>
        <groupId>org.apache.maven.plugins</groupId>
        <artifactId>maven-project-info-reports-plugin</artifactId>
        <version>2.1.2</version>
        <reportSets>
          <reportSet>
            <reports>
              <report>project-team</report>
              <report>mailing-list</report>
              <report>issue-tracking</report>
              <report>license</report>
              <report>scm</report>
            </reports>
          </reportSet>
        </reportSets>
      </plugin>

      <!--Manual Changelist -->
      <plugin>
        <groupId>org.apache.maven.plugins</groupId>
        <artifactId>maven-changes-plugin</artifactId>
        <version>2.3</version>
        <configuration>
          <issueLinkTemplatePerSystem>
            <JIRA>https://jira.terracotta.org/jira/browse/%ISSUE%</JIRA>
          </issueLinkTemplatePerSystem>
        </configuration>

        <reportSets>
          <reportSet>
            <reports>
              <report>changes-report</report>
            </reports>
          </reportSet>
        </reportSets>
      </plugin>

      <!--Java Cross Reference (JXR) -->
      <plugin>
        <groupId>org.codehaus.mojo</groupId>
        <artifactId>jxr-maven-plugin</artifactId>
        <version>2.0-beta-1</version>
        <configuration>
          <outputDirectory>${project.build.directory}/site</outputDirectory>
          <docTitle>ehcache</docTitle>
        </configuration>
      </plugin>


    </plugins>
  </reporting>

  <!-- The JBoss repository is only here to satisfy the 'provided' dependency
    on hibernate-core -->
  <repositories>
    <repository>
      <id>terracotta-snapshots</id>
      <url>http://www.terracotta.org/download/reflector/snapshots</url>
      <releases>
        <enabled>false</enabled>
      </releases>
      <snapshots>
        <enabled>true</enabled>
      </snapshots>
    </repository>

    <repository>
      <id>terracotta-releases</id>
      <url>http://www.terracotta.org/download/reflector/releases</url>
      <releases>
        <enabled>true</enabled>
      </releases>
      <snapshots>
        <enabled>false</enabled>
      </snapshots>
    </repository>

    <!--For Hibernate. Test only -->
    <repository>
      <id>jboss-releases</id>
      <url>http://repository.jboss.org/nexus/content/groups/public-jboss</url>
      <releases>
        <enabled>true</enabled>
      </releases>
      <snapshots>
        <enabled>false</enabled>
      </snapshots>
    </repository>

    <!--For xsom. Test only -->
    <repository>
      <id>Java.net Maven 2</id>
      <url>http://download.java.net/maven/2</url>
      <releases>
        <enabled>true</enabled>
      </releases>
      <snapshots>
        <enabled>false</enabled>
      </snapshots>
    </repository>
  </repositories>

  <pluginRepositories>
    <pluginRepository>
      <id>terracotta-snapshots</id>
      <url>http://www.terracotta.org/download/reflector/snapshots</url>
      <releases>
        <enabled>false</enabled>
      </releases>
      <snapshots>
        <enabled>true</enabled>
      </snapshots>
    </pluginRepository>
    <pluginRepository>
      <id>terracotta-releases</id>
      <url>http://www.terracotta.org/download/reflector/releases</url>
      <releases>
        <enabled>true</enabled>
      </releases>
      <snapshots>
        <enabled>false</enabled>
      </snapshots>
    </pluginRepository>    
  </pluginRepositories>

  <scm>
    <connection>scm:git:git@github.com:ehcache/ehcache2.git</connection>
    <developerConnection>scm:git:https://github.com/ehcache/ehcache2.git</developerConnection>
    <tag/>
    <url>https://github.com/ehcache/ehcache2</url>
  </scm>

  <issueManagement>
    <system>JIRA</system>
    <url>https://jira.terracotta.org/jira/browse/EHC</url>
  </issueManagement>

</project><|MERGE_RESOLUTION|>--- conflicted
+++ resolved
@@ -344,11 +344,8 @@
         </executions>
       </plugin>
 
-<<<<<<< HEAD
-=======
-
-
->>>>>>> 8c7fbb9b
+
+
       <plugin>
         <groupId>org.apache.maven.plugins</groupId>
         <artifactId>maven-source-plugin</artifactId>
@@ -437,6 +434,28 @@
           <includeTestSourceDirectory>false</includeTestSourceDirectory>
           <enableRulesSummary>true</enableRulesSummary>
         </configuration>
+      </plugin>
+
+
+      <!-- Use this to specify a different template. It also needs a local
+        copy of maven-base.css -->
+      <plugin>
+        <groupId>org.apache.maven.plugins</groupId>
+        <artifactId>maven-site-plugin</artifactId>
+        <version>2.1</version>
+        <configuration>
+          <templateFile>${basedir}/src/site/default-site-ehcache.vm
+          </templateFile>
+          <inputEncoding>UTF-8</inputEncoding>
+          <outputEncoding>UTF-8</outputEncoding>
+        </configuration>
+        <dependencies>
+          <dependency>
+            <groupId>org.apache.maven.doxia</groupId>
+            <artifactId>doxia-module-confluence</artifactId>
+            <version>1.1.3</version>
+          </dependency>
+        </dependencies>
       </plugin>
 
       <plugin>
