--- conflicted
+++ resolved
@@ -11,11 +11,7 @@
 
   <artifactId>ehcache-core</artifactId>
   <packaging>jar</packaging>
-<<<<<<< HEAD
-  <version>2.6.4</version>
-=======
-  <version>2.6.5-SNAPSHOT</version>
->>>>>>> 97c0628e
+  <version>2.6.5</version>
 
   <name>Ehcache Core</name>
   <description>This is the ehcache core module. Pair it with other modules for added functionality.</description>
