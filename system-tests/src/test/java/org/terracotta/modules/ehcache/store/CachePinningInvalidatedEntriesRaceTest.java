/*
 * All content copyright Terracotta, Inc., unless otherwise indicated. All rights reserved.
 */
package org.terracotta.modules.ehcache.store;

import net.sf.ehcache.Cache;
import net.sf.ehcache.Element;

import org.terracotta.ehcache.tests.AbstractCacheTestBase;
import org.terracotta.ehcache.tests.ClientBase;
import org.terracotta.test.util.WaitUtil;
import org.terracotta.toolkit.Toolkit;

import com.tc.test.config.model.TestConfig;

import java.util.concurrent.Callable;

import junit.framework.Assert;

public class CachePinningInvalidatedEntriesRaceTest extends AbstractCacheTestBase {

  private static final int ELEMENT_COUNT = 1000;

  public CachePinningInvalidatedEntriesRaceTest(TestConfig testConfig) {
    super("cache-pinning-test.xml", testConfig, App.class, App.class);
  }

  public static class App extends ClientBase {
    public App(String[] args) {
      super("pinned", args);
    }

    @Override
    protected void runTest(Cache cache, Toolkit clusteringToolkit) throws Throwable {
      System.out.println("Testing with Strong tier pinned cache");
      basicTestInvalidatedEntries(cacheManager.getCache("pinned"), true);
      System.out.println("Testing with Eventual tier pinned cache");
      basicTestInvalidatedEntries(cacheManager.getCache("pinnedEventual"), true);

      System.out.println("Testing with Eventual element pinned cache");
      basicTestInvalidatedEntries(cacheManager.getCache("pinnedElementEventual"), false);
      System.out.println("Testing with Strong element pinned cache");
      basicTestInvalidatedEntries(cacheManager.getCache("pinnedElementStrong"), false);

    }

    private void basicTestInvalidatedEntries(final Cache cache, boolean tierPinned) throws Exception {
      int index = getBarrierForAllClients().await();
      debug("Client Index = " + index);
      if (index == 0) {
        for (int i = 0; i < ELEMENT_COUNT; i++) {
          if (!tierPinned) {
            cache.setPinned(getKey(i), true);
          }
          cache.put(new Element(getKey(i), getValue(i)));
          if (!tierPinned) {
            Assert.assertTrue(cache.isPinned(getKey(i)));
          }
        }
        Assert.assertEquals(ELEMENT_COUNT, cache.getSize());
        for (int i = 0; i < ELEMENT_COUNT; i++) {
          assertEquals(cache.get(getKey(i)).getObjectValue(), getValue(i));
        }

        Assert.assertEquals(ELEMENT_COUNT, cache.getMemoryStoreSize());
        Assert.assertEquals(ELEMENT_COUNT, cache.getStatistics().getCore().getInMemoryHits());
        Assert.assertEquals(0, cache.getStatistics().getCore().getInMemoryMisses());
        Assert.assertEquals(0, cache.getStatistics().getCore().getOnDiskHits());
        Assert.assertEquals(0, cache.getStatistics().getCore().getOnDiskMisses());
        Assert.assertEquals(0, cache.getStatistics().getCore().getEvictionCount());
        cache.getStatistics().clearStatistics();
        debug("done testing pining with client " + index + " size " + cache.getSize());
      }
      getBarrierForAllClients().await();
      if (index == 1) {
        debug("pinnging and updating elemnts on client " + index);
        // Update elements, invalidate entries on other client
        for (int i = 0; i < ELEMENT_COUNT; i++) {
          if (!tierPinned) {
            cache.setPinned(getKey(i), true);
          }
          cache.put(new Element(getKey(i), getValue(i + 1)));
        }
        waitForAllCurrentTransactionsToComplete(cache);
        Assert.assertEquals(ELEMENT_COUNT, cache.getSize());
      }

      getBarrierForAllClients().await();
      if (index == 0) {
        WaitUtil.waitUntilCallableReturnsTrue(new Callable<Boolean>() {
          @Override
          public Boolean call() throws Exception {
            System.out.println("memory store count " + cache.getMemoryStoreSize());
            return cache.getMemoryStoreSize() >= ELEMENT_COUNT;
          }
        });
      }

      getBarrierForAllClients().await();
      for (int i = 0; i < ELEMENT_COUNT; i++) {
        assertEquals(cache.get(getKey(i)).getObjectValue(), getValue(i + 1));
      }
      // All the gets on both the clients should be local as the pinned entries would have been faulted.
<<<<<<< HEAD
      Assert.assertEquals(ELEMENT_COUNT, cache.getMemoryStoreSize());
      Assert.assertEquals(ELEMENT_COUNT, cache.getStatistics().getCore().getInMemoryHits());
      Assert.assertEquals(0, cache.getStatistics().getCore().getInMemoryMisses());
      Assert.assertEquals(0, cache.getStatistics().getCore().getOnDiskHits());
=======
      Assert.assertEquals(ELEMENT_COUNT, cache.getStatistics().getInMemoryHits());
      Assert.assertEquals(0, cache.getStatistics().getInMemoryMisses());
      Assert.assertEquals(0, cache.getStatistics().getOnDiskHits());
>>>>>>> 216fdc3f
    }

    private Object getKey(int i) {
      return String.valueOf(i);
    }

    private Object getValue(int i) {
      return i;
    }

  }
}<|MERGE_RESOLUTION|>--- conflicted
+++ resolved
@@ -101,16 +101,9 @@
         assertEquals(cache.get(getKey(i)).getObjectValue(), getValue(i + 1));
       }
       // All the gets on both the clients should be local as the pinned entries would have been faulted.
-<<<<<<< HEAD
-      Assert.assertEquals(ELEMENT_COUNT, cache.getMemoryStoreSize());
       Assert.assertEquals(ELEMENT_COUNT, cache.getStatistics().getCore().getInMemoryHits());
       Assert.assertEquals(0, cache.getStatistics().getCore().getInMemoryMisses());
       Assert.assertEquals(0, cache.getStatistics().getCore().getOnDiskHits());
-=======
-      Assert.assertEquals(ELEMENT_COUNT, cache.getStatistics().getInMemoryHits());
-      Assert.assertEquals(0, cache.getStatistics().getInMemoryMisses());
-      Assert.assertEquals(0, cache.getStatistics().getOnDiskHits());
->>>>>>> 216fdc3f
     }
 
     private Object getKey(int i) {
