--- conflicted
+++ resolved
@@ -46,11 +46,7 @@
   public static abstract class BaseClusteredCacheProviderTestSetup extends AbstractStandaloneContainerTestSetup {
 
     private NetworkServerControl derbyServer;
-<<<<<<< HEAD
     private final Class          testClass;
-=======
-    private final Class testClass;
->>>>>>> 2e4addb6
 
     protected BaseClusteredCacheProviderTestSetup(Class<? extends AbstractStandaloneTwoServerDeploymentTest> testClass,
                                                   String ehcacheConfigFile) {
