/*
 * All content copyright (c) Terracotta, Inc., except as may otherwise be noted in a separate copyright notice. All
 * rights reserved.
 */
package org.terracotta.ehcache.tests.container.hibernate;

import net.sf.ehcache.util.DerbyWrapper;

import org.apache.commons.logging.LogFactory;
import org.apache.log4j.Logger;
import org.terracotta.ehcache.tests.container.ContainerTestSetup;

import com.gargoylesoftware.htmlunit.WebClient;
import com.gargoylesoftware.htmlunit.WebResponse;
import com.tc.lcp.LinkedJavaProcess;
import com.tc.test.AppServerInfo;
import com.tc.test.server.appserver.StandardAppServerParameters;
import com.tc.test.server.appserver.deployment.AbstractStandaloneTwoServerDeploymentTest;
import com.tc.test.server.appserver.deployment.DeploymentBuilder;
import com.tc.test.server.appserver.deployment.WebApplicationServer;
import com.tc.util.runtime.Vm;

import java.io.File;
<<<<<<< HEAD
import java.util.Arrays;
=======
>>>>>>> 5f80e3b9

public abstract class BaseClusteredRegionFactoryTest extends AbstractStandaloneTwoServerDeploymentTest {

  public void testHibernateCacheProvider() throws Exception {
    WebClient conversation = new WebClient();

    WebResponse response1 = hibernateRequest(server0, "server=server0", conversation);
    assertEquals("OK", response1.getContentAsString().trim());

    WebResponse response2 = hibernateRequest(server1, "server=server1", conversation);
    assertEquals("OK", response2.getContentAsString().trim());
  }

  private WebResponse hibernateRequest(WebApplicationServer server, String params, WebClient con) throws Exception {
    return server.ping("/test/HibernateCacheTestServlet?" + params, con);
  }

  public static abstract class BaseClusteredCacheProviderTestSetup extends ContainerTestSetup {

    private DerbyWrapper derbyWrapper;
    private final Class          testClass;

    protected BaseClusteredCacheProviderTestSetup(Class<? extends AbstractStandaloneTwoServerDeploymentTest> testClass,
                                                  String ehcacheConfigFile) {
      super(testClass, ehcacheConfigFile, "test");
      this.testClass = testClass;
    }

    @Override
    protected final void configureWar(DeploymentBuilder builder) {
      super.configureWar(builder);
      builder.addDirectoryOrJARContainingClass(com.tc.test.TCTestCase.class); // hibernate*.jar
      builder.addDirectoryOrJARContainingClass(org.hibernate.SessionFactory.class); // hibernate*.jar
      builder.addDirectoryOrJARContainingClass(org.apache.commons.collections.LRUMap.class);
      builder.addDirectoryOrJARContainingClass(org.apache.derby.jdbc.ClientDriver.class); // derby*.jar
      builder.addDirectoryOrJARContainingClass(org.dom4j.Node.class); // domj4*.jar
      builder.addDirectoryOrJARContainingClass(antlr.Tool.class); // antlr*.jar
      builder.addDirectoryOrJARContainingClass(javassist.util.proxy.ProxyFactory.class); // java-assist

      // Tomcat is not a full J2EE application-server - we have to manually add the JTA classes to its classpath.
      if (appServerInfo().getId() == AppServerInfo.TOMCAT || appServerInfo().getId() == AppServerInfo.JETTY) {
        builder.addDirectoryOrJARContainingClass(javax.transaction.Synchronization.class); // jta
      }

      if (appServerInfo().getId() != AppServerInfo.JBOSS) {
        builder.addDirectoryOrJARContainingClass(Logger.class); // log4j
        builder.addDirectoryOrJARContainingClass(LogFactory.class); // common-loggings
      }

      builder.addResource("/hibernate-config/appserver/", "jboss-web.xml", "WEB-INF");
      builder.addResource("/hibernate-config/appserver/", "weblogic.xml", "WEB-INF");

      customizeWar(builder);

      builder.addServlet("HibernateCacheTestServlet", "/HibernateCacheTestServlet/*", getServletClass(), null, false);
    }

    @Override
    protected void configureServerParamers(StandardAppServerParameters params) {
      super.configureServerParamers(params);
      if (!Vm.isJRockit()) params.appendJvmArgs("-XX:MaxPermSize=160m");
    }

    @Override
    public final void setUp() throws Exception {
      // To debug servlets:
      // System.setProperty("com.tc.test.server.appserver.deployment.GenericServer.ENABLE_DEBUGGER", "true");
      File derbyWorkDir = new File("derbydb", testClass.getSimpleName() + "-" + System.currentTimeMillis());
      if (!derbyWorkDir.exists() && !derbyWorkDir.mkdirs()) { throw new RuntimeException(
                                                                                         "Can't create derby work dir "
                                                                                             + derbyWorkDir
                                                                                                 .getAbsolutePath()); }
<<<<<<< HEAD

      LinkedJavaProcess ljp = new LinkedJavaProcess(NetworkServerControl.class.getName(),
                                                    Arrays.asList("start", "-noSecurityManager"),
                                                    Arrays.asList("-Dderby.system.home="
                                                                  + derbyWorkDir.getCanonicalPath()));
      ljp.setClasspath(System.getProperty("java.class.path"));
      ljp.start();
      ljp.mergeSTDOUT("DERBY");
      ljp.mergeSTDERR("DERBY");
      derbyServer = new NetworkServerControl();
      int tries = 0;
      while (tries < 5) {
        try {
          Thread.sleep(500);
          derbyServer.ping();
          break;
        } catch (Exception e) {
          tries++;
        }
      }
      if (tries == 5) { throw new Exception("Failed to start Derby!"); }
=======
>>>>>>> 5f80e3b9

      derbyWrapper = new DerbyWrapper(1527, derbyWorkDir.getCanonicalPath());
      derbyWrapper.start();
      super.setUp();
    }

    @Override
    public final void tearDown() throws Exception {
      super.tearDown();
<<<<<<< HEAD
      if (derbyServer != null) {
        try {
          derbyServer.shutdown();
        } catch (Exception e) {
          // ignored
        }
=======
      if (derbyWrapper != null) {
        derbyWrapper.stop();
>>>>>>> 5f80e3b9
      }
    }

    protected boolean isConfiguredToRunWithAppServer() {
      return !"unknown".equals(appServerInfo().getName());
    }

    protected abstract void customizeWar(DeploymentBuilder builder);

    protected abstract Class getServletClass();
  }
}<|MERGE_RESOLUTION|>--- conflicted
+++ resolved
@@ -12,7 +12,6 @@
 
 import com.gargoylesoftware.htmlunit.WebClient;
 import com.gargoylesoftware.htmlunit.WebResponse;
-import com.tc.lcp.LinkedJavaProcess;
 import com.tc.test.AppServerInfo;
 import com.tc.test.server.appserver.StandardAppServerParameters;
 import com.tc.test.server.appserver.deployment.AbstractStandaloneTwoServerDeploymentTest;
@@ -21,10 +20,6 @@
 import com.tc.util.runtime.Vm;
 
 import java.io.File;
-<<<<<<< HEAD
-import java.util.Arrays;
-=======
->>>>>>> 5f80e3b9
 
 public abstract class BaseClusteredRegionFactoryTest extends AbstractStandaloneTwoServerDeploymentTest {
 
@@ -97,30 +92,6 @@
                                                                                          "Can't create derby work dir "
                                                                                              + derbyWorkDir
                                                                                                  .getAbsolutePath()); }
-<<<<<<< HEAD
-
-      LinkedJavaProcess ljp = new LinkedJavaProcess(NetworkServerControl.class.getName(),
-                                                    Arrays.asList("start", "-noSecurityManager"),
-                                                    Arrays.asList("-Dderby.system.home="
-                                                                  + derbyWorkDir.getCanonicalPath()));
-      ljp.setClasspath(System.getProperty("java.class.path"));
-      ljp.start();
-      ljp.mergeSTDOUT("DERBY");
-      ljp.mergeSTDERR("DERBY");
-      derbyServer = new NetworkServerControl();
-      int tries = 0;
-      while (tries < 5) {
-        try {
-          Thread.sleep(500);
-          derbyServer.ping();
-          break;
-        } catch (Exception e) {
-          tries++;
-        }
-      }
-      if (tries == 5) { throw new Exception("Failed to start Derby!"); }
-=======
->>>>>>> 5f80e3b9
 
       derbyWrapper = new DerbyWrapper(1527, derbyWorkDir.getCanonicalPath());
       derbyWrapper.start();
@@ -130,17 +101,8 @@
     @Override
     public final void tearDown() throws Exception {
       super.tearDown();
-<<<<<<< HEAD
-      if (derbyServer != null) {
-        try {
-          derbyServer.shutdown();
-        } catch (Exception e) {
-          // ignored
-        }
-=======
       if (derbyWrapper != null) {
         derbyWrapper.stop();
->>>>>>> 5f80e3b9
       }
     }
 
