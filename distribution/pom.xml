--- conflicted
+++ resolved
@@ -5,11 +5,7 @@
   <parent>
     <groupId>net.sf.ehcache</groupId>
     <artifactId>ehcache-root</artifactId>
-<<<<<<< HEAD
     <version>2.7.6</version>
-=======
-    <version>2.7.7-SNAPSHOT</version>
->>>>>>> 8ced047a
   </parent>
 
   <artifactId>ehcache-kit</artifactId>
@@ -50,8 +46,6 @@
     </dependency>   
   </dependencies>
   
-<<<<<<< HEAD
-=======
   <profiles>
     <profile>
       <id>includeJavadoc</id>
@@ -72,7 +66,6 @@
     </profile>
   </profiles>  
   
->>>>>>> 8ced047a
   <build>
     <plugins>
       <plugin>
@@ -263,84 +256,6 @@
     </plugins>
   </build>
 
-<<<<<<< HEAD
-  <profiles>
-    <profile>
-      <id>with-tc</id>
-      <activation>
-        <property>
-          <name>tc-kit-url</name>
-        </property>
-      </activation>
-      <build>
-        <plugins>
-          <plugin>
-            <groupId>org.codehaus.gmaven</groupId>
-            <artifactId>gmaven-plugin</artifactId>
-            <executions>
-              <execution>
-                <id>unjar-tc-kit</id>
-                <phase>process-resources</phase>
-                <goals>
-                  <goal>execute</goal>
-                </goals>
-                <configuration>
-                  <source>
-                    if (new File(project.properties['terracotta.kit.path']).exists()) {
-                      return
-                    }
-                    tc_kit_url = project.properties['tc-kit-url']
-                    if (tc_kit_url == null) {
-                      println "-Dtc-kit-url option is missing. Building the kit without Terracotta"
-                    } else {
-                      ant.mkdir(dir:project.build.directory)
-                      dest_file = project.build.directory + "/tc.tar.gz"
-                      if (tc_kit_url.startsWith("http")) {
-                        ant.get(src:tc_kit_url, dest:dest_file, usetimestamp:true)
-                      } else {
-                        ant.copy(file:tc_kit_url, tofile:dest_file)
-                      }
-                      tmp_dir = project.build.directory + "/tmp"
-                      ant.delete(dir:tmp_dir, quiet:true)
-                      ant.mkdir(dir:tmp_dir)
-                      ant.untar(src:dest_file, dest:tmp_dir, compression:"gzip")
-                      // assume only one folder inside tmp
-                      kit_path = null
-                      new File(tmp_dir).eachFile {
-                        kit_path = it
-                      }
-                      kit_path.renameTo(new File(project.properties['terracotta.kit.path']))
-                    }
-                  </source>
-                </configuration>                
-              </execution>             
-            </executions>
-          </plugin>     
-        </plugins>
-      </build>
-    </profile>
-    <profile>
-      <id>includeJavadoc</id>
-      <activation>
-        <property>
-          <name>!skipJavadoc</name>
-        </property>
-      </activation>
-      <dependencies>
-        <dependency>
-          <groupId>net.sf.ehcache</groupId>
-          <artifactId>ehcache</artifactId>
-          <version>${project.version}</version>
-          <classifier>javadoc</classifier>
-          <scope>provided</scope>
-        </dependency>
-      </dependencies>
-    </profile>
-  </profiles>  
-
-  
-=======
->>>>>>> 8ced047a
   <repositories>
     <repository>
       <id>terracotta-snapshots</id>
