/*
 * All content copyright Terracotta, Inc., unless otherwise indicated. All rights reserved.
 */
package org.terracotta.modules.ehcache.store.nonstop;

import net.sf.ehcache.CacheException;
import net.sf.ehcache.Ehcache;
import net.sf.ehcache.Element;
import net.sf.ehcache.Status;
import net.sf.ehcache.concurrent.CacheLockProvider;
import net.sf.ehcache.config.CacheConfiguration.TransactionalMode;
import net.sf.ehcache.config.InvalidConfigurationException;
import net.sf.ehcache.config.NonstopConfiguration;
import net.sf.ehcache.config.TimeoutBehaviorConfiguration;
import net.sf.ehcache.search.Attribute;
import net.sf.ehcache.search.Results;
import net.sf.ehcache.search.SearchException;
import net.sf.ehcache.store.ElementValueComparator;
import net.sf.ehcache.store.Policy;
import net.sf.ehcache.store.StoreListener;
import net.sf.ehcache.store.StoreQuery;
import net.sf.ehcache.store.TerracottaStore;
import net.sf.ehcache.terracotta.TerracottaNotRunningException;
import net.sf.ehcache.writer.CacheWriterManager;
import net.sf.ehcache.writer.writebehind.NonStopWriteBehind;
import net.sf.ehcache.writer.writebehind.WriteBehind;

import org.terracotta.modules.ehcache.ClusteredCacheInternalContext;
import org.terracotta.modules.ehcache.ToolkitInstanceFactory;
import org.terracotta.modules.ehcache.concurrency.NonStopCacheLockProvider;
import org.terracotta.modules.ehcache.store.ToolkitNonStopExceptionOnTimeoutConfiguration;
import org.terracotta.toolkit.Toolkit;
import org.terracotta.toolkit.ToolkitFeatureType;
import org.terracotta.toolkit.feature.NonStopFeature;
import org.terracotta.toolkit.nonstop.NonStopConfiguration;
import org.terracotta.toolkit.nonstop.NonStopConfigurationFields.NonStopReadTimeoutBehavior;
import org.terracotta.toolkit.nonstop.NonStopConfigurationFields.NonStopWriteTimeoutBehavior;
import org.terracotta.toolkit.nonstop.NonStopException;
import org.terracotta.toolkit.rejoin.InvalidLockStateAfterRejoinException;
import org.terracotta.toolkit.rejoin.RejoinException;

import java.io.IOException;
import java.io.PrintStream;
import java.lang.reflect.Method;
import java.util.Collection;
import java.util.HashSet;
import java.util.List;
import java.util.Map;
import java.util.Set;
import java.util.concurrent.Callable;
import java.util.concurrent.TimeUnit;
<<<<<<< HEAD

import org.terracotta.statistics.StatisticsManager;
=======
>>>>>>> 9fc028ce

public class NonStopStoreWrapper implements TerracottaStore {
  private static final long                                   TIME_TO_WAIT_FOR_ASYNC_STORE_INIT = Long
                                                                                                    .parseLong(System
                                                                                                        .getProperty("com.tc.non.stop.async.store.init",
                                                                                                                     String
                                                                                                                         .valueOf(TimeUnit.MINUTES
                                                                                                                             .toMillis(5))));
  private static final Set<String>                            LOCAL_METHODS                     = new HashSet<String>();

  static {
    LOCAL_METHODS.add("unsafeGet");
    LOCAL_METHODS.add("containsKeyInMemory");
    LOCAL_METHODS.add("containsKeyOffHeap");
    LOCAL_METHODS.add("getInMemorySizeInBytes");
    LOCAL_METHODS.add("getInMemorySize");
    LOCAL_METHODS.add("getOffHeapSizeInBytes");
    LOCAL_METHODS.add("getOffHeapSize");
    LOCAL_METHODS.add("getLocalKeys");
  }

  private volatile TerracottaStore                            delegate;
  private final NonStopFeature                                       nonStop;
  private final ToolkitNonStopExceptionOnTimeoutConfiguration toolkitNonStopConfiguration;
  private final NonstopConfiguration                          ehcacheNonStopConfiguration;
  private volatile TerracottaStore                            localReadDelegate;
  private final BulkOpsToolkitNonStopConfiguration            bulkOpsToolkitNonStopConfiguration;
  private final ClusteredCacheInternalContext                 clusteredCacheInternalContext;

  private final Ehcache                                       cache;

  private WriteBehind                                         writeBehind;

  public NonStopStoreWrapper(Callable<TerracottaStore> clusteredStoreCreator,
                             ToolkitInstanceFactory toolkitInstanceFactory, Ehcache cache) {
    this.cache = cache;
    this.nonStop = toolkitInstanceFactory.getToolkit().getFeature(ToolkitFeatureType.NONSTOP);
    this.ehcacheNonStopConfiguration = cache.getCacheConfiguration().getTerracottaConfiguration()
        .getNonstopConfiguration();
    this.toolkitNonStopConfiguration = new ToolkitNonStopExceptionOnTimeoutConfiguration(ehcacheNonStopConfiguration);
    this.bulkOpsToolkitNonStopConfiguration = new BulkOpsToolkitNonStopConfiguration(ehcacheNonStopConfiguration);

    Toolkit toolkit = toolkitInstanceFactory.getToolkit();
    CacheLockProvider cacheLockProvider = createCacheLockProvider(toolkit, toolkitInstanceFactory);
    this.clusteredCacheInternalContext = new ClusteredCacheInternalContext(toolkit, cacheLockProvider);
    if (ehcacheNonStopConfiguration != null && ehcacheNonStopConfiguration.isEnabled()) {
      createStoreAsynchronously(toolkit, clusteredStoreCreator);
    } else {
      doInit(clusteredStoreCreator);
    }
  }

  private CacheLockProvider createCacheLockProvider(Toolkit toolkit, ToolkitInstanceFactory toolkitInstanceFactory) {
    return new NonStopCacheLockProvider(toolkit.getFeature(ToolkitFeatureType.NONSTOP), ehcacheNonStopConfiguration,
                                        toolkitInstanceFactory);
  }

  private void createStoreAsynchronously(final Toolkit toolkit, Callable<TerracottaStore> clusteredStoreCreator) {
    Thread t = new Thread(createInitRunnable(clusteredStoreCreator), "init Store asynchronously " + cache.getName());
    t.setDaemon(true);
    t.start();
  }

  private Runnable createInitRunnable(final Callable<TerracottaStore> clusteredStoreCreator) {
    final Runnable initRunnable = new Runnable() {
      @Override
      public void run() {
        long startTime = System.currentTimeMillis();
        while (true) {
          nonStop.start(new ToolkitNonstopDisableConfig());
          try {
            doInit(clusteredStoreCreator);
            synchronized (NonStopStoreWrapper.this) {
              NonStopStoreWrapper.this.notifyAll();
            }
            return;
          } catch (RejoinException e) {
            if (startTime + TIME_TO_WAIT_FOR_ASYNC_STORE_INIT < System.currentTimeMillis()) { throw new RuntimeException(
                                                                                                                         "Unable to create clusteredStore in time",
                                                                                                                         e); }
          } finally {
            nonStop.finish();
          }
        }
      }

    };
    return initRunnable;
  }

  /**
   * {@inheritDoc}
   */
  @Override
  public Object getInternalContext() {
    return clusteredCacheInternalContext;
  }

  @Override
  public WriteBehind createWriteBehind() {
    if (ehcacheNonStopConfiguration != null && ehcacheNonStopConfiguration.isEnabled()) {
      synchronized (this) {
        if (writeBehind != null) { throw new IllegalStateException(); }

        writeBehind = new NonStopWriteBehind();
        if (delegate != null) {
          ((NonStopWriteBehind) writeBehind).init(cache.getCacheManager().createTerracottaWriteBehind(cache));
        }
        return writeBehind;
      }
    }

    writeBehind = cache.getCacheManager().createTerracottaWriteBehind(cache);
    return writeBehind;
  }

  /**
   * {@inheritDoc}
   */
  @Override
  public boolean bufferFull() {
    return false;
  }

  private TerracottaStore createStore(Callable<TerracottaStore> clusteredStoreCreator) {
    try {
      return clusteredStoreCreator.call();
    } catch (InvalidConfigurationException e) {
      throw e;
    } catch (RejoinException e) {
      // can get RejoinException If Rejoin starts during initialization. since NonStop is disabled here.
      throw e;
    } catch (Exception e) {
      throw new RuntimeException(e);
    }
  }

  private void doInit(Callable<TerracottaStore> clusteredStoreCreator) {
    TerracottaStore delegateTemp = createStore(clusteredStoreCreator);

    if (clusteredCacheInternalContext.getCacheLockProvider() instanceof NonStopCacheLockProvider) {
      ((NonStopCacheLockProvider) clusteredCacheInternalContext.getCacheLockProvider())
          .init((CacheLockProvider) delegateTemp.getInternalContext());
    }

    // create this to be sure that it's present on each node to receive clustered events,
    // even if this node is not sending out its events
    cache.getCacheManager().createTerracottaEventReplicator(cache);

    synchronized (this) {
      if (delegate == null) {
        this.delegate = delegateTemp;
        StatisticsManager.associate(this).withChild(delegateTemp);

        if (writeBehind != null && writeBehind instanceof NonStopWriteBehind) {
          ((NonStopWriteBehind) writeBehind).init(cache.getCacheManager().createTerracottaWriteBehind(cache));
        }
      }
    }
  }

  /**
   * {@inheritDoc}
   */
  @Override
  public Object getMBean() {
    return null;
  }

  /**
   * {@inheritDoc}
   */
  @Override
  public void removeStoreListener(StoreListener arg0) {
    // TODO: better fix needed ... put here because of CacheManager shutdown
    if (delegate != null) {
      delegate.removeStoreListener(arg0);
    }
  }

  /**
   * {@inheritDoc}
   */
  @Override
  public void dispose() {
    if (delegate != null) {
      this.delegate.dispose();
    }
  }

  private void throwNonStopExceptionWhenClusterNotInit() throws NonStopException {
    if (delegate == null && ehcacheNonStopConfiguration != null && ehcacheNonStopConfiguration.isEnabled()) {
      if (ehcacheNonStopConfiguration.isImmediateTimeout()) {
        throw new NonStopException("Cluster not up OR still in the process of connecting ");
      } else {
        long timeout = ehcacheNonStopConfiguration.getTimeoutMillis();
        waitForInit(timeout);
      }
    }
  }

  private void waitForInit(long timeout) {
    synchronized (this) {
      while (delegate == null) {
        try {
          this.wait(timeout);
        } catch (InterruptedException e) {
          // TODO: remove this ... Interrupted here means aborted
          throw new NonStopException("Cluster not up OR still in the process of connecting ");
        }
      }
    }
  }

  private TerracottaStore getTimeoutBehavior() {
    if (ehcacheNonStopConfiguration == null) { throw new AssertionError("Ehcache NonStopConfig cannot be null"); }

    TimeoutBehaviorConfiguration behaviorConfiguration = ehcacheNonStopConfiguration.getTimeoutBehavior();
    switch (behaviorConfiguration.getTimeoutBehaviorType()) {
      case EXCEPTION:
        return ExceptionOnTimeoutStore.getInstance();
      case LOCAL_READS:
        if (localReadDelegate == null) {
          if (delegate == null) { return NoOpOnTimeoutStore.getInstance(); }
          localReadDelegate = new LocalReadsOnTimeoutStore(delegate);
        }
        return localReadDelegate;
      case LOCAL_READS_AND_EXCEPTION_ON_WRITES:
        if (localReadDelegate == null) {
          if (delegate == null) {
            return new LocalReadsAndExceptionOnWritesTimeoutStore();
          } else {
            localReadDelegate = new LocalReadsAndExceptionOnWritesTimeoutStore(delegate);
          }
        }
        return localReadDelegate;
      case NOOP:
        return NoOpOnTimeoutStore.getInstance();
      default:
        return ExceptionOnTimeoutStore.getInstance();
    }
  }

  private static class BulkOpsToolkitNonStopConfiguration extends ToolkitNonStopExceptionOnTimeoutConfiguration {

    public BulkOpsToolkitNonStopConfiguration(NonstopConfiguration ehcacheNonStopConfig) {
      super(ehcacheNonStopConfig);
    }

    @Override
    public long getTimeoutMillis() {
      return ehcacheNonStopConfig.getBulkOpsTimeoutMultiplyFactor() * ehcacheNonStopConfig.getTimeoutMillis();
    }

  }

  private static void validateMethodNamesExist(Class klazz, Set<String> methodToCheck) {
    for (String methodName : methodToCheck) {
      if (!exist(klazz, methodName)) { throw new AssertionError("Method " + methodName + " does not exist in class "
                                                                + klazz.getName()); }
    }
  }

  private static boolean exist(Class klazz, String method) {
    Method[] methods = klazz.getMethods();
    for (Method m : methods) {
      if (m.getName().equals(method)) { return true; }
    }
    return false;
  }

  private static class ToolkitNonstopDisableConfig implements NonStopConfiguration {

    @Override
    public NonStopReadTimeoutBehavior getReadOpNonStopTimeoutBehavior() {
      return NonStopReadTimeoutBehavior.EXCEPTION;
    }

    @Override
    public NonStopWriteTimeoutBehavior getWriteOpNonStopTimeoutBehavior() {
      return NonStopWriteTimeoutBehavior.EXCEPTION;
    }

    @Override
    public long getTimeoutMillis() {
      return -1;
    }

    @Override
    public boolean isEnabled() {
      return false;
    }

    @Override
    public boolean isImmediateTimeoutEnabled() {
      return false;
    }

  }

  public static void main(String[] args) {
    PrintStream out = System.out;
    Class[] classes = { TerracottaStore.class };
    Set<String> bulkMethods = new HashSet<String>();
    bulkMethods.add("setNodeCoherent");
    bulkMethods.add("putAll");
    bulkMethods.add("getAllQuiet");
    bulkMethods.add("getAll");
    bulkMethods.add("removeAll");
    validateMethodNamesExist(TerracottaStore.class, bulkMethods);
    for (Class c : classes) {
      for (Method m : c.getMethods()) {
        out.println("/**");
        out.println("* {@inheritDoc}");
        out.println("*/");
        out.print("public " + m.getReturnType().getSimpleName() + " " + m.getName() + "(");
        Class<?>[] params = m.getParameterTypes();
        for (int i = 0; i < params.length; i++) {
          out.print(params[i].getSimpleName() + " arg" + i);
          if (i < params.length - 1) {
            out.print(", ");
          }
        }
        out.print(")");

        Class<?>[] exceptions = m.getExceptionTypes();

        if (exceptions.length > 0) {
          out.print(" throws ");
        }
        for (int i = 0; i < exceptions.length; i++) {
          out.print(exceptions[i].getSimpleName());
          if (i < exceptions.length - 1) {
            out.print(", ");
          }
        }

        out.println(" {");

        if (LOCAL_METHODS.contains(m.getName())) {
          out.println(" if (delegate != null) {");
          if (m.getReturnType() != Void.TYPE) {
            out.print("return ");
          }

          if (NonStopSubTypeProxyUtil.isNonStopSubtype(m.getReturnType())) {
            out.print("NonStopSubTypeProxyUtil.newNonStopSubTypeProxy(" + m.getReturnType().getSimpleName()
                      + ".class , ");
          }
          out.print("this.delegate." + m.getName() + "(");
          for (int i = 0; i < params.length; i++) {
            out.print("arg" + i);
            if (i < params.length - 1) {
              out.print(", ");
            }
          }
          if (NonStopSubTypeProxyUtil.isNonStopSubtype(m.getReturnType())) {
            out.println(")");
          }
          out.println(");");

          out.println("    } else {");

          if (m.getReturnType() != Void.TYPE) {
            out.print("return ");
          }

          out.print("NoOpOnTimeoutStore.getInstance()." + m.getName() + "(");
          for (int i = 0; i < params.length; i++) {
            out.print("arg" + i);
            if (i < params.length - 1) {
              out.print(", ");
            }
          }
          out.println(");");

          out.println(" }");
          out.println(" }");
        } else {

          out.println("    // THIS IS GENERATED CODE -- DO NOT HAND MODIFY!");
          if (bulkMethods.contains(m.getName())) {
            out.println("      nonStop.start(bulkOpsToolkitNonStopConfiguration);");
          } else {
            out.println("      nonStop.start(toolkitNonStopConfiguration);");
          }
          out.println("      try {");

          out.println("      throwNonStopExceptionWhenClusterNotInit();");

          out.print("        ");
          if (m.getReturnType() != Void.TYPE) {
            out.print("return ");
          }
          if (NonStopSubTypeProxyUtil.isNonStopSubtype(m.getReturnType())) {
            out.print("NonStopSubTypeProxyUtil.newNonStopSubTypeProxy(" + m.getReturnType().getSimpleName()
                      + ".class , ");
          }
          out.print("this.delegate." + m.getName() + "(");
          for (int i = 0; i < params.length; i++) {
            out.print("arg" + i);
            if (i < params.length - 1) {
              out.print(", ");
            }
          }
          if (NonStopSubTypeProxyUtil.isNonStopSubtype(m.getReturnType())) {
            out.println(")");
          }
          out.println(");");
          out.println("      } catch (NonStopException e) {");
          if (m.getReturnType() != Void.TYPE) {
            out.print("return ");
          }
          out.print("getTimeoutBehavior()." + m.getName() + "(");
          for (int i = 0; i < params.length; i++) {
            out.print("arg" + i);
            if (i < params.length - 1) {
              out.print(", ");
            }
          }
          out.println(");");

          out.println("      } catch (InvalidLockStateAfterRejoinException e) {");
          if (m.getReturnType() != Void.TYPE) {
            out.print("return ");
          }
          out.print("getTimeoutBehavior()." + m.getName() + "(");
          for (int i = 0; i < params.length; i++) {
            out.print("arg" + i);
            if (i < params.length - 1) {
              out.print(", ");
            }
          }
          out.println(");");
          out.println("      } finally {");
          out.println("        nonStop.finish();");
          out.println("      }");
          out.println("}");
          out.println("");
        }
      }
    }
  }

  /**
   * {@inheritDoc}
   */
  @Override
  public Element unsafeGet(Object arg0) {
    if (delegate != null) {
      return this.delegate.unsafeGet(arg0);
    } else {
      return NoOpOnTimeoutStore.getInstance().unsafeGet(arg0);
    }
  }

  /**
   * {@inheritDoc}
   */
  @Override
  public Set getLocalKeys() {
    if (delegate != null) {
      return NonStopSubTypeProxyUtil.newNonStopSubTypeProxy(Set.class, this.delegate.getLocalKeys());
    } else {
      return NoOpOnTimeoutStore.getInstance().getLocalKeys();
    }
  }

  /**
   * {@inheritDoc}
   */
  @Override
  public TransactionalMode getTransactionalMode() {
    // THIS IS GENERATED CODE -- DO NOT HAND MODIFY!
    nonStop.start(toolkitNonStopConfiguration);
    try {
      throwNonStopExceptionWhenClusterNotInit();
      return this.delegate.getTransactionalMode();
    } catch (NonStopException e) {
      return getTimeoutBehavior().getTransactionalMode();
    } catch (InvalidLockStateAfterRejoinException e) {
      return getTimeoutBehavior().getTransactionalMode();
    } finally {
      nonStop.finish();
    }
  }

  /**
   * {@inheritDoc}
   */
  @Override
  public Element get(Object arg0) {
    // THIS IS GENERATED CODE -- DO NOT HAND MODIFY!
    nonStop.start(toolkitNonStopConfiguration);
    try {
      throwNonStopExceptionWhenClusterNotInit();
      return this.delegate.get(arg0);
    } catch (NonStopException e) {
      return getTimeoutBehavior().get(arg0);
    } catch (InvalidLockStateAfterRejoinException e) {
      return getTimeoutBehavior().get(arg0);
    } finally {
      nonStop.finish();
    }
  }

  /**
   * {@inheritDoc}
   */
  @Override
  public boolean put(Element arg0) throws CacheException {
    // THIS IS GENERATED CODE -- DO NOT HAND MODIFY!
    nonStop.start(toolkitNonStopConfiguration);
    try {
      throwNonStopExceptionWhenClusterNotInit();
      return this.delegate.put(arg0);
    } catch (NonStopException e) {
      return getTimeoutBehavior().put(arg0);
    } catch (InvalidLockStateAfterRejoinException e) {
      return getTimeoutBehavior().put(arg0);
    } finally {
      nonStop.finish();
    }
  }

  /**
   * {@inheritDoc}
   */
  @Override
  public boolean replace(Element arg0, Element arg1, ElementValueComparator arg2) throws NullPointerException,
      IllegalArgumentException {
    // THIS IS GENERATED CODE -- DO NOT HAND MODIFY!
    nonStop.start(toolkitNonStopConfiguration);
    try {
      throwNonStopExceptionWhenClusterNotInit();
      return this.delegate.replace(arg0, arg1, arg2);
    } catch (NonStopException e) {
      return getTimeoutBehavior().replace(arg0, arg1, arg2);
    } catch (InvalidLockStateAfterRejoinException e) {
      return getTimeoutBehavior().replace(arg0, arg1, arg2);
    } finally {
      nonStop.finish();
    }
  }

  /**
   * {@inheritDoc}
   */
  @Override
  public Element replace(Element arg0) throws NullPointerException {
    // THIS IS GENERATED CODE -- DO NOT HAND MODIFY!
    nonStop.start(toolkitNonStopConfiguration);
    try {
      throwNonStopExceptionWhenClusterNotInit();
      return this.delegate.replace(arg0);
    } catch (NonStopException e) {
      return getTimeoutBehavior().replace(arg0);
    } catch (InvalidLockStateAfterRejoinException e) {
      return getTimeoutBehavior().replace(arg0);
    } finally {
      nonStop.finish();
    }
  }

  /**
   * {@inheritDoc}
   */
  @Override
  public void putAll(Collection arg0) throws CacheException {
    // THIS IS GENERATED CODE -- DO NOT HAND MODIFY!
    nonStop.start(bulkOpsToolkitNonStopConfiguration);
    try {
      throwNonStopExceptionWhenClusterNotInit();
      this.delegate.putAll(arg0);
    } catch (NonStopException e) {
      getTimeoutBehavior().putAll(arg0);
    } catch (InvalidLockStateAfterRejoinException e) {
      getTimeoutBehavior().putAll(arg0);
    } finally {
      nonStop.finish();
    }
  }

  /**
   * {@inheritDoc}
   */
  @Override
  public Element remove(Object arg0) {
    // THIS IS GENERATED CODE -- DO NOT HAND MODIFY!
    nonStop.start(toolkitNonStopConfiguration);
    try {
      throwNonStopExceptionWhenClusterNotInit();
      return this.delegate.remove(arg0);
    } catch (NonStopException e) {
      return getTimeoutBehavior().remove(arg0);
    } catch (InvalidLockStateAfterRejoinException e) {
      return getTimeoutBehavior().remove(arg0);
    } finally {
      nonStop.finish();
    }
  }

  /**
   * {@inheritDoc}
   */
  @Override
  public void flush() throws IOException {
    // THIS IS GENERATED CODE -- DO NOT HAND MODIFY!
    nonStop.start(toolkitNonStopConfiguration);
    try {
      throwNonStopExceptionWhenClusterNotInit();
      this.delegate.flush();
    } catch (NonStopException e) {
      getTimeoutBehavior().flush();
    } catch (InvalidLockStateAfterRejoinException e) {
      getTimeoutBehavior().flush();
    } finally {
      nonStop.finish();
    }
  }

  /**
   * {@inheritDoc}
   */
  @Override
  public boolean containsKey(Object arg0) {
    // THIS IS GENERATED CODE -- DO NOT HAND MODIFY!
    nonStop.start(toolkitNonStopConfiguration);
    try {
      throwNonStopExceptionWhenClusterNotInit();
      return this.delegate.containsKey(arg0);
    } catch (NonStopException e) {
      return getTimeoutBehavior().containsKey(arg0);
    } catch (InvalidLockStateAfterRejoinException e) {
      return getTimeoutBehavior().containsKey(arg0);
    } finally {
      nonStop.finish();
    }
  }

  /**
   * {@inheritDoc}
   */
  @Override
  public int getSize() {
    // THIS IS GENERATED CODE -- DO NOT HAND MODIFY!
    nonStop.start(toolkitNonStopConfiguration);
    try {
      throwNonStopExceptionWhenClusterNotInit();
      return this.delegate.getSize();
    } catch (NonStopException e) {
      return getTimeoutBehavior().getSize();
    } catch (InvalidLockStateAfterRejoinException e) {
      return getTimeoutBehavior().getSize();
    } finally {
      nonStop.finish();
    }
  }

  /**
   * {@inheritDoc}
   */
  @Override
  public void removeAll() throws CacheException {
    // THIS IS GENERATED CODE -- DO NOT HAND MODIFY!
    nonStop.start(bulkOpsToolkitNonStopConfiguration);
    try {
      throwNonStopExceptionWhenClusterNotInit();
      this.delegate.removeAll();
    } catch (NonStopException e) {
      getTimeoutBehavior().removeAll();
    } catch (InvalidLockStateAfterRejoinException e) {
      getTimeoutBehavior().removeAll();
    } finally {
      nonStop.finish();
    }
  }

  /**
   * {@inheritDoc}
   */
  @Override
  public void removeAll(Collection arg0) {
    // THIS IS GENERATED CODE -- DO NOT HAND MODIFY!
    nonStop.start(bulkOpsToolkitNonStopConfiguration);
    try {
      throwNonStopExceptionWhenClusterNotInit();
      this.delegate.removeAll(arg0);
    } catch (NonStopException e) {
      getTimeoutBehavior().removeAll(arg0);
    } catch (InvalidLockStateAfterRejoinException e) {
      getTimeoutBehavior().removeAll(arg0);
    } finally {
      nonStop.finish();
    }
  }

  /**
   * {@inheritDoc}
   */
  @Override
  public Element removeElement(Element arg0, ElementValueComparator arg1) throws NullPointerException {
    // THIS IS GENERATED CODE -- DO NOT HAND MODIFY!
    nonStop.start(toolkitNonStopConfiguration);
    try {
      throwNonStopExceptionWhenClusterNotInit();
      return this.delegate.removeElement(arg0, arg1);
    } catch (NonStopException e) {
      return getTimeoutBehavior().removeElement(arg0, arg1);
    } catch (InvalidLockStateAfterRejoinException e) {
      return getTimeoutBehavior().removeElement(arg0, arg1);
    } finally {
      nonStop.finish();
    }
  }

  /**
   * {@inheritDoc}
   */
  @Override
  public Element putIfAbsent(Element arg0) throws NullPointerException {
    // THIS IS GENERATED CODE -- DO NOT HAND MODIFY!
    nonStop.start(toolkitNonStopConfiguration);
    try {
      throwNonStopExceptionWhenClusterNotInit();
      return this.delegate.putIfAbsent(arg0);
    } catch (NonStopException e) {
      return getTimeoutBehavior().putIfAbsent(arg0);
    } catch (InvalidLockStateAfterRejoinException e) {
      return getTimeoutBehavior().putIfAbsent(arg0);
    } finally {
      nonStop.finish();
    }
  }

  /**
   * {@inheritDoc}
   */
  @Override
  public boolean containsKeyInMemory(Object arg0) {
    if (delegate != null) {
      return this.delegate.containsKeyInMemory(arg0);
    } else {
      return NoOpOnTimeoutStore.getInstance().containsKeyInMemory(arg0);
    }
  }

  /**
   * {@inheritDoc}
   */
  @Override
  public boolean containsKeyOffHeap(Object arg0) {
    if (delegate != null) {
      return this.delegate.containsKeyOffHeap(arg0);
    } else {
      return NoOpOnTimeoutStore.getInstance().containsKeyOffHeap(arg0);
    }
  }

  /**
   * {@inheritDoc}
   */
  @Override
  public long getInMemorySizeInBytes() {
    if (delegate != null) {
      return this.delegate.getInMemorySizeInBytes();
    } else {
      return NoOpOnTimeoutStore.getInstance().getInMemorySizeInBytes();
    }
  }

  /**
   * {@inheritDoc}
   */
  @Override
  public int getInMemorySize() {
    if (delegate != null) {
      return this.delegate.getInMemorySize();
    } else {
      return NoOpOnTimeoutStore.getInstance().getInMemorySize();
    }
  }

  /**
   * {@inheritDoc}
   */
  @Override
  public long getOffHeapSizeInBytes() {
    if (delegate != null) {
      return this.delegate.getOffHeapSizeInBytes();
    } else {
      return NoOpOnTimeoutStore.getInstance().getOffHeapSizeInBytes();
    }
  }

  /**
   * {@inheritDoc}
   */
  @Override
  public int getOffHeapSize() {
    if (delegate != null) {
      return this.delegate.getOffHeapSize();
    } else {
      return NoOpOnTimeoutStore.getInstance().getOffHeapSize();
    }
  }

  /**
   * {@inheritDoc}
   */
  @Override
  public void setNodeCoherent(boolean arg0) throws UnsupportedOperationException, TerracottaNotRunningException {
    // THIS IS GENERATED CODE -- DO NOT HAND MODIFY!
    nonStop.start(bulkOpsToolkitNonStopConfiguration);
    try {
      throwNonStopExceptionWhenClusterNotInit();
      this.delegate.setNodeCoherent(arg0);
    } catch (NonStopException e) {
      getTimeoutBehavior().setNodeCoherent(arg0);
    } catch (InvalidLockStateAfterRejoinException e) {
      getTimeoutBehavior().setNodeCoherent(arg0);
    } finally {
      nonStop.finish();
    }
  }

  /**
   * {@inheritDoc}
   */
  @Override
  public Map getAllQuiet(Collection arg0) {
    // THIS IS GENERATED CODE -- DO NOT HAND MODIFY!
    nonStop.start(bulkOpsToolkitNonStopConfiguration);
    try {
      throwNonStopExceptionWhenClusterNotInit();
      return NonStopSubTypeProxyUtil.newNonStopSubTypeProxy(Map.class, this.delegate.getAllQuiet(arg0));
    } catch (NonStopException e) {
      return getTimeoutBehavior().getAllQuiet(arg0);
    } catch (InvalidLockStateAfterRejoinException e) {
      return getTimeoutBehavior().getAllQuiet(arg0);
    } finally {
      nonStop.finish();
    }
  }

  /**
   * {@inheritDoc}
   */
  @Override
  public Map getAll(Collection arg0) {
    // THIS IS GENERATED CODE -- DO NOT HAND MODIFY!
    nonStop.start(bulkOpsToolkitNonStopConfiguration);
    try {
      throwNonStopExceptionWhenClusterNotInit();
      return NonStopSubTypeProxyUtil.newNonStopSubTypeProxy(Map.class, this.delegate.getAll(arg0));
    } catch (NonStopException e) {
      return getTimeoutBehavior().getAll(arg0);
    } catch (InvalidLockStateAfterRejoinException e) {
      return getTimeoutBehavior().getAll(arg0);
    } finally {
      nonStop.finish();
    }
  }

  /**
   * {@inheritDoc}
   */
  @Override
  public void setAttributeExtractors(Map arg0) {
    // THIS IS GENERATED CODE -- DO NOT HAND MODIFY!
    nonStop.start(toolkitNonStopConfiguration);
    try {
      throwNonStopExceptionWhenClusterNotInit();
      this.delegate.setAttributeExtractors(arg0);
    } catch (NonStopException e) {
      getTimeoutBehavior().setAttributeExtractors(arg0);
    } catch (InvalidLockStateAfterRejoinException e) {
      getTimeoutBehavior().setAttributeExtractors(arg0);
    } finally {
      nonStop.finish();
    }
  }

  /**
   * {@inheritDoc}
   */
  @Override
  public boolean hasAbortedSizeOf() {
    // THIS IS GENERATED CODE -- DO NOT HAND MODIFY!
    nonStop.start(toolkitNonStopConfiguration);
    try {
      throwNonStopExceptionWhenClusterNotInit();
      return this.delegate.hasAbortedSizeOf();
    } catch (NonStopException e) {
      return getTimeoutBehavior().hasAbortedSizeOf();
    } catch (InvalidLockStateAfterRejoinException e) {
      return getTimeoutBehavior().hasAbortedSizeOf();
    } finally {
      nonStop.finish();
    }
  }

  /**
   * {@inheritDoc}
   */
  @Override
  public int getOnDiskSize() {
    // THIS IS GENERATED CODE -- DO NOT HAND MODIFY!
    nonStop.start(toolkitNonStopConfiguration);
    try {
      throwNonStopExceptionWhenClusterNotInit();
      return this.delegate.getOnDiskSize();
    } catch (NonStopException e) {
      return getTimeoutBehavior().getOnDiskSize();
    } catch (InvalidLockStateAfterRejoinException e) {
      return getTimeoutBehavior().getOnDiskSize();
    } finally {
      nonStop.finish();
    }
  }

  /**
   * {@inheritDoc}
   */
  @Override
  public void setInMemoryEvictionPolicy(Policy arg0) {
    // THIS IS GENERATED CODE -- DO NOT HAND MODIFY!
    nonStop.start(toolkitNonStopConfiguration);
    try {
      throwNonStopExceptionWhenClusterNotInit();
      this.delegate.setInMemoryEvictionPolicy(arg0);
    } catch (NonStopException e) {
      getTimeoutBehavior().setInMemoryEvictionPolicy(arg0);
    } catch (InvalidLockStateAfterRejoinException e) {
      getTimeoutBehavior().setInMemoryEvictionPolicy(arg0);
    } finally {
      nonStop.finish();
    }
  }

  /**
   * {@inheritDoc}
   */
  @Override
  public Results executeQuery(StoreQuery arg0) throws SearchException {
    // THIS IS GENERATED CODE -- DO NOT HAND MODIFY!
    nonStop.start(toolkitNonStopConfiguration);
    try {
      throwNonStopExceptionWhenClusterNotInit();
      return this.delegate.executeQuery(arg0);
    } catch (NonStopException e) {
      return getTimeoutBehavior().executeQuery(arg0);
    } catch (InvalidLockStateAfterRejoinException e) {
      return getTimeoutBehavior().executeQuery(arg0);
    } finally {
      nonStop.finish();
    }
  }

  /**
   * {@inheritDoc}
   */
  @Override
  public boolean putWithWriter(Element arg0, CacheWriterManager arg1) throws CacheException {
    // THIS IS GENERATED CODE -- DO NOT HAND MODIFY!
    nonStop.start(toolkitNonStopConfiguration);
    try {
      throwNonStopExceptionWhenClusterNotInit();
      return this.delegate.putWithWriter(arg0, arg1);
    } catch (NonStopException e) {
      return getTimeoutBehavior().putWithWriter(arg0, arg1);
    } catch (InvalidLockStateAfterRejoinException e) {
      return getTimeoutBehavior().putWithWriter(arg0, arg1);
    } finally {
      nonStop.finish();
    }
  }

  /**
   * {@inheritDoc}
   */
  @Override
  public void recalculateSize(Object arg0) {
    // THIS IS GENERATED CODE -- DO NOT HAND MODIFY!
    nonStop.start(toolkitNonStopConfiguration);
    try {
      throwNonStopExceptionWhenClusterNotInit();
      this.delegate.recalculateSize(arg0);
    } catch (NonStopException e) {
      getTimeoutBehavior().recalculateSize(arg0);
    } catch (InvalidLockStateAfterRejoinException e) {
      getTimeoutBehavior().recalculateSize(arg0);
    } finally {
      nonStop.finish();
    }
  }

  /**
   * {@inheritDoc}
   */
  @Override
  public Element getQuiet(Object arg0) {
    // THIS IS GENERATED CODE -- DO NOT HAND MODIFY!
    nonStop.start(toolkitNonStopConfiguration);
    try {
      throwNonStopExceptionWhenClusterNotInit();
      return this.delegate.getQuiet(arg0);
    } catch (NonStopException e) {
      return getTimeoutBehavior().getQuiet(arg0);
    } catch (InvalidLockStateAfterRejoinException e) {
      return getTimeoutBehavior().getQuiet(arg0);
    } finally {
      nonStop.finish();
    }
  }

  /**
   * {@inheritDoc}
   */
  @Override
  public boolean isCacheCoherent() {
    // THIS IS GENERATED CODE -- DO NOT HAND MODIFY!
    nonStop.start(toolkitNonStopConfiguration);
    try {
      throwNonStopExceptionWhenClusterNotInit();
      return this.delegate.isCacheCoherent();
    } catch (NonStopException e) {
      return getTimeoutBehavior().isCacheCoherent();
    } catch (InvalidLockStateAfterRejoinException e) {
      return getTimeoutBehavior().isCacheCoherent();
    } finally {
      nonStop.finish();
    }
  }

  /**
   * {@inheritDoc}
   */
  @Override
  public long getOnDiskSizeInBytes() {
    // THIS IS GENERATED CODE -- DO NOT HAND MODIFY!
    nonStop.start(toolkitNonStopConfiguration);
    try {
      throwNonStopExceptionWhenClusterNotInit();
      return this.delegate.getOnDiskSizeInBytes();
    } catch (NonStopException e) {
      return getTimeoutBehavior().getOnDiskSizeInBytes();
    } catch (InvalidLockStateAfterRejoinException e) {
      return getTimeoutBehavior().getOnDiskSizeInBytes();
    } finally {
      nonStop.finish();
    }
  }

  /**
   * {@inheritDoc}
   */
  @Override
  public int getTerracottaClusteredSize() {
    // THIS IS GENERATED CODE -- DO NOT HAND MODIFY!
    nonStop.start(toolkitNonStopConfiguration);
    try {
      throwNonStopExceptionWhenClusterNotInit();
      return this.delegate.getTerracottaClusteredSize();
    } catch (NonStopException e) {
      return getTimeoutBehavior().getTerracottaClusteredSize();
    } catch (InvalidLockStateAfterRejoinException e) {
      return getTimeoutBehavior().getTerracottaClusteredSize();
    } finally {
      nonStop.finish();
    }
  }

  /**
   * {@inheritDoc}
   */
  @Override
  public void expireElements() {
    // THIS IS GENERATED CODE -- DO NOT HAND MODIFY!
    nonStop.start(toolkitNonStopConfiguration);
    try {
      throwNonStopExceptionWhenClusterNotInit();
      this.delegate.expireElements();
    } catch (NonStopException e) {
      getTimeoutBehavior().expireElements();
    } catch (InvalidLockStateAfterRejoinException e) {
      getTimeoutBehavior().expireElements();
    } finally {
      nonStop.finish();
    }
  }

  /**
   * {@inheritDoc}
   */
  @Override
  public boolean isNodeCoherent() throws TerracottaNotRunningException {
    // THIS IS GENERATED CODE -- DO NOT HAND MODIFY!
    nonStop.start(toolkitNonStopConfiguration);
    try {
      throwNonStopExceptionWhenClusterNotInit();
      return this.delegate.isNodeCoherent();
    } catch (NonStopException e) {
      return getTimeoutBehavior().isNodeCoherent();
    } catch (InvalidLockStateAfterRejoinException e) {
      return getTimeoutBehavior().isNodeCoherent();
    } finally {
      nonStop.finish();
    }
  }

  /**
   * {@inheritDoc}
   */
  @Override
  public void addStoreListener(StoreListener arg0) {
    // THIS IS GENERATED CODE -- DO NOT HAND MODIFY!
    nonStop.start(toolkitNonStopConfiguration);
    try {
      throwNonStopExceptionWhenClusterNotInit();
      this.delegate.addStoreListener(arg0);
    } catch (NonStopException e) {
      getTimeoutBehavior().addStoreListener(arg0);
    } catch (InvalidLockStateAfterRejoinException e) {
      getTimeoutBehavior().addStoreListener(arg0);
    } finally {
      nonStop.finish();
    }
  }

  /**
   * {@inheritDoc}
   */
  @Override
  public boolean isClusterCoherent() throws TerracottaNotRunningException {
    // THIS IS GENERATED CODE -- DO NOT HAND MODIFY!
    nonStop.start(toolkitNonStopConfiguration);
    try {
      throwNonStopExceptionWhenClusterNotInit();
      return this.delegate.isClusterCoherent();
    } catch (NonStopException e) {
      return getTimeoutBehavior().isClusterCoherent();
    } catch (InvalidLockStateAfterRejoinException e) {
      return getTimeoutBehavior().isClusterCoherent();
    } finally {
      nonStop.finish();
    }
  }

  /**
   * {@inheritDoc}
   */
  @Override
  public void waitUntilClusterCoherent() throws UnsupportedOperationException, TerracottaNotRunningException,
      InterruptedException {
    // THIS IS GENERATED CODE -- DO NOT HAND MODIFY!
    nonStop.start(toolkitNonStopConfiguration);
    try {
      throwNonStopExceptionWhenClusterNotInit();
      this.delegate.waitUntilClusterCoherent();
    } catch (NonStopException e) {
      getTimeoutBehavior().waitUntilClusterCoherent();
    } catch (InvalidLockStateAfterRejoinException e) {
      getTimeoutBehavior().waitUntilClusterCoherent();
    } finally {
      nonStop.finish();
    }
  }

  /**
   * {@inheritDoc}
   */
  @Override
  public Policy getInMemoryEvictionPolicy() {
    // THIS IS GENERATED CODE -- DO NOT HAND MODIFY!
    nonStop.start(toolkitNonStopConfiguration);
    try {
      throwNonStopExceptionWhenClusterNotInit();
      return this.delegate.getInMemoryEvictionPolicy();
    } catch (NonStopException e) {
      return getTimeoutBehavior().getInMemoryEvictionPolicy();
    } catch (InvalidLockStateAfterRejoinException e) {
      return getTimeoutBehavior().getInMemoryEvictionPolicy();
    } finally {
      nonStop.finish();
    }
  }

  /**
   * {@inheritDoc}
   */
  @Override
  public Element removeWithWriter(Object arg0, CacheWriterManager arg1) throws CacheException {
    // THIS IS GENERATED CODE -- DO NOT HAND MODIFY!
    nonStop.start(toolkitNonStopConfiguration);
    try {
      throwNonStopExceptionWhenClusterNotInit();
      return this.delegate.removeWithWriter(arg0, arg1);
    } catch (NonStopException e) {
      return getTimeoutBehavior().removeWithWriter(arg0, arg1);
    } catch (InvalidLockStateAfterRejoinException e) {
      return getTimeoutBehavior().removeWithWriter(arg0, arg1);
    } finally {
      nonStop.finish();
    }
  }

  /**
   * {@inheritDoc}
   */
  @Override
  public List getKeys() {
    // THIS IS GENERATED CODE -- DO NOT HAND MODIFY!
    nonStop.start(toolkitNonStopConfiguration);
    try {
      throwNonStopExceptionWhenClusterNotInit();
      return NonStopSubTypeProxyUtil.newNonStopSubTypeProxy(List.class, this.delegate.getKeys());
    } catch (NonStopException e) {
      return getTimeoutBehavior().getKeys();
    } catch (InvalidLockStateAfterRejoinException e) {
      return getTimeoutBehavior().getKeys();
    } finally {
      nonStop.finish();
    }
  }

  /**
   * {@inheritDoc}
   */
  @Override
  public Status getStatus() {
    // THIS IS GENERATED CODE -- DO NOT HAND MODIFY!
    nonStop.start(toolkitNonStopConfiguration);
    try {
      throwNonStopExceptionWhenClusterNotInit();
      return this.delegate.getStatus();
    } catch (NonStopException e) {
      return getTimeoutBehavior().getStatus();
    } catch (InvalidLockStateAfterRejoinException e) {
      return getTimeoutBehavior().getStatus();
    } finally {
      nonStop.finish();
    }
  }

  /**
   * {@inheritDoc}
   */
  @Override
  public Attribute getSearchAttribute(String arg0) {
    // THIS IS GENERATED CODE -- DO NOT HAND MODIFY!
    nonStop.start(toolkitNonStopConfiguration);
    try {
      throwNonStopExceptionWhenClusterNotInit();
      return this.delegate.getSearchAttribute(arg0);
    } catch (NonStopException e) {
      return getTimeoutBehavior().getSearchAttribute(arg0);
    } catch (InvalidLockStateAfterRejoinException e) {
      return getTimeoutBehavior().getSearchAttribute(arg0);
    } finally {
      nonStop.finish();
    }
  }

  /**
   * {@inheritDoc}
   */
  @Override
  public boolean containsKeyOnDisk(Object arg0) {
    // THIS IS GENERATED CODE -- DO NOT HAND MODIFY!
    nonStop.start(toolkitNonStopConfiguration);
    try {
      throwNonStopExceptionWhenClusterNotInit();
      return this.delegate.containsKeyOnDisk(arg0);
    } catch (NonStopException e) {
      return getTimeoutBehavior().containsKeyOnDisk(arg0);
    } catch (InvalidLockStateAfterRejoinException e) {
      return getTimeoutBehavior().containsKeyOnDisk(arg0);
    } finally {
      nonStop.finish();
    }
  }

}<|MERGE_RESOLUTION|>--- conflicted
+++ resolved
@@ -49,11 +49,8 @@
 import java.util.Set;
 import java.util.concurrent.Callable;
 import java.util.concurrent.TimeUnit;
-<<<<<<< HEAD
 
 import org.terracotta.statistics.StatisticsManager;
-=======
->>>>>>> 9fc028ce
 
 public class NonStopStoreWrapper implements TerracottaStore {
   private static final long                                   TIME_TO_WAIT_FOR_ASYNC_STORE_INIT = Long
