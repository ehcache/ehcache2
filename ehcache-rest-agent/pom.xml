<?xml version="1.0"?>
<project xmlns="http://maven.apache.org/POM/4.0.0" xmlns:xsi="http://www.w3.org/2001/XMLSchema-instance" xsi:schemaLocation="http://maven.apache.org/POM/4.0.0 http://maven.apache.org/xsd/maven-4.0.0.xsd">
  <modelVersion>4.0.0</modelVersion>
  
  <parent>
    <groupId>net.sf.ehcache</groupId>
    <artifactId>management-ehcache-impl-parent</artifactId>
<<<<<<< HEAD
    <version>2.6.4</version>
=======
    <version>2.6.5-SNAPSHOT</version>
>>>>>>> 20837c13
    <relativePath>..</relativePath>
  </parent>  
  
  <artifactId>ehcache-rest-agent</artifactId>
  <name>ehcache-rest-agent</name>
  
  <description>Ehcache REST implementation</description>

  <properties>
    <private-classpath>rest-management-private-classpath</private-classpath>
  </properties>

  <dependencies>
    <dependency>
      <groupId>net.sf.ehcache</groupId>
      <artifactId>management-ehcache-impl</artifactId>
      <version>${project.version}</version>      
    </dependency>
    <dependency>
      <groupId>org.eclipse.jetty</groupId>
      <artifactId>jetty-servlet</artifactId>
      <version>7.6.4.v20120524</version>
    </dependency>
  </dependencies>
  
  <build>
    <plugins>
      <plugin>
        <groupId>org.apache.maven.plugins</groupId>
        <artifactId>maven-shade-plugin</artifactId>
        <version>1.6</version>
        <configuration>
        <keepDependenciesWithProvidedScope>true</keepDependenciesWithProvidedScope>
          <artifactSet>
            <excludes>
              <!-- excludes already existing classes in the main classpath -->
              <exclude>org.slf4j:*</exclude>
            </excludes>
          </artifactSet>
          <transformers>
            <transformer implementation="org.apache.maven.plugins.shade.resource.ServicesResourceTransformer"/>
          </transformers>
        </configuration>
        <executions>
          <execution>
            <phase>package</phase>
            <goals>
              <goal>shade</goal>
            </goals>
          </execution>
        </executions>
      </plugin>
      <plugin>
        <groupId>com.github.goldin</groupId>
        <artifactId>copy-maven-plugin</artifactId>
        <version>0.2.3.8</version>
        <executions>
          <!-- assemble kit content -->
          <execution>
            <id>orig</id>
            <phase>package</phase>
            <goals>
              <goal>copy</goal>
            </goals>
            <configuration>
              <verbose>true</verbose>
              <resources>
                <resource>
                  <targetPath>${project.build.outputDirectory}/${private-classpath}</targetPath>
                  <file>${project.build.directory}/${project.build.finalName}.jar</file>
                  <unpack>true</unpack>
                </resource>
                <resource>
                  <targetPath>${project.build.outputDirectory}/META-INF/</targetPath>
                  <file>${project.build.outputDirectory}/${private-classpath}/META-INF/MANIFEST.MF</file>
                </resource>
                <resource>
                  <!-- special step for jboss as, DEV-8100 : jboss will log errors if it finds jetty continuation classes  -->
				  <targetPath>${project.build.directory}/filtered</targetPath>
				  <directory>${project.build.outputDirectory}</directory>
				  <exclude>${private-classpath}/org/eclipse/jetty/continuation/Jetty6Continuation.class, ${private-classpath}/org/eclipse/jetty/continuation/Servlet3Continuation*.class, ${private-classpath}/org/eclipse/jetty/continuation/FauxContinuation.class</exclude>
				  <preservePath>true</preservePath>
				</resource>
                <resource>
                  <targetPath>${project.build.directory}/${project.build.finalName}.jar</targetPath>
                  <directory>${project.build.directory}/filtered</directory>
                  <pack>true</pack>
                </resource>
              </resources>
            </configuration>
          </execution>
        </executions>
      </plugin>
      <plugin>
        <groupId>org.apache.maven.plugins</groupId>
        <artifactId>maven-jar-plugin</artifactId>
        <version>2.3.2</version>
        <configuration>
          <archive>
            <manifest>
              <addDefaultImplementationEntries>true</addDefaultImplementationEntries>
            </manifest>
          </archive>
        </configuration>
      </plugin>
    </plugins>
  </build>
  
  <repositories>
    <repository>
      <id>terracotta-snapshots</id>
      <url>http://www.terracotta.org/download/reflector/snapshots</url>
    </repository>  
    <repository>
      <id>terracotta-releases</id>
      <url>http://www.terracotta.org/download/reflector/releases</url>
    </repository>
  </repositories>
  <pluginRepositories>
    <pluginRepository>
      <id>terracotta-snapshots</id>
      <url>http://www.terracotta.org/download/reflector/snapshots</url>
    </pluginRepository>  
    <pluginRepository>
      <id>terracotta-releases</id>
      <url>http://www.terracotta.org/download/reflector/releases</url>
    </pluginRepository>
  </pluginRepositories>    
</project><|MERGE_RESOLUTION|>--- conflicted
+++ resolved
@@ -5,11 +5,7 @@
   <parent>
     <groupId>net.sf.ehcache</groupId>
     <artifactId>management-ehcache-impl-parent</artifactId>
-<<<<<<< HEAD
-    <version>2.6.4</version>
-=======
-    <version>2.6.5-SNAPSHOT</version>
->>>>>>> 20837c13
+    <version>2.6.5</version>
     <relativePath>..</relativePath>
   </parent>  
   
