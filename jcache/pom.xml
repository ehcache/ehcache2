<project xmlns="http://maven.apache.org/POM/4.0.0" xmlns:xsi="http://www.w3.org/2001/XMLSchema-instance"
         xsi:schemaLocation="http://maven.apache.org/POM/4.0.0 http://maven.apache.org/maven-v4_0_0.xsd">
    <modelVersion>4.0.0</modelVersion>
    <parent>
        <groupId>net.sf.ehcache</groupId>
        <artifactId>ehcache-parent</artifactId>
        <version>1.5.0</version>
    </parent>
    <name>Ehcache JCache Reference Implementation</name>
    <artifactId>ehcache-jcache</artifactId>
    <packaging>jar</packaging>
    <version>1.2-SNAPSHOT</version>
    <description><![CDATA[The RI for JSR107 - JCACHE.]]> </description>
    <dependencies>
        <dependency>
<<<<<<< HEAD
            <groupId>net.sf.ehcache</groupId>
=======
            <groupId>${pom.groupId}</groupId>
>>>>>>> a416d2d3
            <artifactId>ehcache-core</artifactId>
            <version>1.7.0-SNAPSHOT</version>
        </dependency>
        <dependency>
            <groupId>net.sf.jsr107cache</groupId>
            <artifactId>jsr107cache</artifactId>
            <version>1.1</version>
        </dependency>
        <dependency>
            <groupId>commons-logging</groupId>
            <artifactId>commons-logging</artifactId>
            <scope>compile</scope>
        </dependency>
        <dependency>
            <groupId>junit</groupId>
            <artifactId>junit</artifactId>
            <version>4.1</version>
            <scope>test</scope>
        </dependency>

    </dependencies>

    <build>
        <plugins>

            <plugin>
                <artifactId>maven-compiler-plugin</artifactId>
                <configuration>
                    <source>1.5</source>
                    <target>1.5</target>
                </configuration>
            </plugin>

            <plugin>
                <groupId>org.apache.maven.plugins</groupId>
                <artifactId>maven-checkstyle-plugin</artifactId>
                <!-- Doesn't work when not internet connected -->
                <executions>
                    <execution>
                        <phase>verify</phase>
                        <goals>
                            <goal>checkstyle</goal>
                        </goals>
                    </execution>
                </executions>
                <configuration>
                    <configLocation>${basedir}/checkstyle/checkstyle.xml</configLocation>
                    <suppressionsLocation>${basedir}/checkstyle/suppressions.xml</suppressionsLocation>
                    <headerLocation>${basedir}/checkstyle/ClassHeader.txt</headerLocation>
                    <enableRSS>false</enableRSS>
                    <linkXRef>true</linkXRef>
                    <enableRulesSummary>false</enableRulesSummary>
                    <consoleOutput>true</consoleOutput>
                    <failsOnError>true</failsOnError>
                    <failOnViolation>true</failOnViolation>
                    <includeTestSourceDirectory>true</includeTestSourceDirectory>
                    <enableRulesSummary>true</enableRulesSummary>
                </configuration>
            </plugin>


            <plugin>
                <groupId>org.apache.maven.plugins</groupId>
                <artifactId>maven-surefire-plugin</artifactId>
                <inherited>true</inherited>
                <configuration>
                    <skip>false</skip>
                    <includes>
                        <include>**/*Test.java</include>
                    </includes>
                    <excludes>
                        <exclude>**/*$*</exclude>
                        <exclude>**/web/**/*</exclude>
                        <exclude>**/Abstract*Test.java</exclude>
                        <exclude>**/constructs/web/**</exclude>
                    </excludes>
                    <forkMode>pertest</forkMode>
                    <childDelegation>false</childDelegation>
                    <disableXmlReport>true</disableXmlReport>
                    <printSummary>true</printSummary>
                    <!--<reportFormat>plain</reportFormat>-->
                    <redirectTestOutputToFile>true</redirectTestOutputToFile>
                    <systemProperties>
                        <property>
                            <name>java.awt.headless</name>
                            <value>true</value>
                        </property>
                        <property>
                            <name>
                                net.sf.ehcache.speedAdjustmentFactor
                            </name>
                            <value>
                                ${net.sf.ehcache.speedAdjustmentFactor}
                            </value>
                        </property>
                    </systemProperties>
                </configuration>
            </plugin>

            <plugin>
                <artifactId>maven-assembly-plugin</artifactId>
                <configuration>
                    <filters>
                        <filter>src/assemble/filter.properties</filter>
                    </filters>
                    <descriptors>
                        <descriptor>src/assemble/distribution.xml</descriptor>
                    </descriptors>
                </configuration>
            </plugin>
        </plugins>
    </build>

    <repositories>
        <repository>
<<<<<<< HEAD
            <id>sourceforge-snapshots</id>
            <url>http://oss.sonatype.org/content/repositories/sourceforge-snapshots</url>
            <!--<layout>legacy</layout> -->
            <releases>
                <enabled>true</enabled>
=======
            <id>sourceforge-releases</id>
            <url>http://oss.sonatype.org/content/repositories/sourceforge-snapshots</url>
            <layout>legacy</layout>
            <releases>
                <enabled>false</enabled>
>>>>>>> a416d2d3
                <updatePolicy>daily</updatePolicy>
            </releases>
            <snapshots>
                <enabled>true</enabled>
<<<<<<< HEAD
                <updatePolicy>always</updatePolicy>
=======
                <updatePolicy>daily</updatePolicy>
>>>>>>> a416d2d3
            </snapshots>
        </repository>
    </repositories>

    <!-- Note: site URL repeated here to ensure correct deployment path -->
    <distributionManagement>
        <!--
          The server id here defined must also appear in ~/.m2/settings.xml with username
        -->
        <repository>
            <id>sourceforge-releases</id>
            <name>Sourceforge Release Repository</name>
            <url>http://oss.sonatype.org/content/repositories/sourceforge-releases</url>
        </repository>
        <snapshotRepository>
            <id>sourceforge-snapshots</id>
            <name>Sourceforge Snapshot Repository</name>
            <url>http://oss.sonatype.org/content/repositories/sourceforge-snapshots</url>
        </snapshotRepository>
    </distributionManagement>

</project><|MERGE_RESOLUTION|>--- conflicted
+++ resolved
@@ -13,11 +13,7 @@
     <description><![CDATA[The RI for JSR107 - JCACHE.]]> </description>
     <dependencies>
         <dependency>
-<<<<<<< HEAD
-            <groupId>net.sf.ehcache</groupId>
-=======
             <groupId>${pom.groupId}</groupId>
->>>>>>> a416d2d3
             <artifactId>ehcache-core</artifactId>
             <version>1.7.0-SNAPSHOT</version>
         </dependency>
@@ -133,28 +129,16 @@
 
     <repositories>
         <repository>
-<<<<<<< HEAD
-            <id>sourceforge-snapshots</id>
-            <url>http://oss.sonatype.org/content/repositories/sourceforge-snapshots</url>
-            <!--<layout>legacy</layout> -->
-            <releases>
-                <enabled>true</enabled>
-=======
             <id>sourceforge-releases</id>
             <url>http://oss.sonatype.org/content/repositories/sourceforge-snapshots</url>
             <layout>legacy</layout>
             <releases>
                 <enabled>false</enabled>
->>>>>>> a416d2d3
                 <updatePolicy>daily</updatePolicy>
             </releases>
             <snapshots>
                 <enabled>true</enabled>
-<<<<<<< HEAD
-                <updatePolicy>always</updatePolicy>
-=======
                 <updatePolicy>daily</updatePolicy>
->>>>>>> a416d2d3
             </snapshots>
         </repository>
     </repositories>
