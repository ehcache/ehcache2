/**
 *  Copyright 2003-2009 Terracotta, Inc.
 *
 *  Licensed under the Apache License, Version 2.0 (the "License");
 *  you may not use this file except in compliance with the License.
 *  You may obtain a copy of the License at
 *
 *      http://www.apache.org/licenses/LICENSE-2.0
 *
 *  Unless required by applicable law or agreed to in writing, software
 *  distributed under the License is distributed on an "AS IS" BASIS,
 *  WITHOUT WARRANTIES OR CONDITIONS OF ANY KIND, either express or implied.
 *  See the License for the specific language governing permissions and
 *  limitations under the License.
 */


package net.sf.ehcache.config;

import static org.junit.Assert.assertEquals;
import static org.junit.Assert.assertNotNull;
import static org.junit.Assert.assertNotSame;
import static org.junit.Assert.assertTrue;
import static org.junit.Assert.fail;

import java.io.BufferedInputStream;
import java.io.BufferedOutputStream;
import java.io.File;
import java.io.FileInputStream;
import java.io.FileNotFoundException;
import java.io.FileOutputStream;
import java.io.IOException;
import java.io.InputStream;
import java.net.URI;
import java.net.URL;
import java.util.Iterator;
import java.util.Map;
import java.util.Properties;
import java.util.Set;
import java.util.jar.JarEntry;
import java.util.jar.JarOutputStream;

import net.sf.ehcache.writer.WriteThroughTestCacheWriter;
import net.sf.ehcache.writer.WriteThroughTestCacheWriterFactory;
import org.slf4j.Logger;
import org.slf4j.LoggerFactory;

import java.util.regex.Matcher;

import net.sf.ehcache.AbstractCacheTest;
import net.sf.ehcache.Cache;
import net.sf.ehcache.CacheException;
import net.sf.ehcache.CacheManager;
import net.sf.ehcache.Ehcache;
import net.sf.ehcache.bootstrap.BootstrapCacheLoader;
import net.sf.ehcache.distribution.CacheManagerPeerListener;
import net.sf.ehcache.distribution.CacheManagerPeerProvider;
import net.sf.ehcache.distribution.MulticastRMICacheManagerPeerProvider;
import net.sf.ehcache.distribution.RMIAsynchronousCacheReplicator;
import net.sf.ehcache.distribution.RMIBootstrapCacheLoader;
import net.sf.ehcache.distribution.RMICacheManagerPeerListener;
import net.sf.ehcache.event.CacheEventListener;
import net.sf.ehcache.event.CacheManagerEventListener;
import net.sf.ehcache.event.CountingCacheEventListener;
import net.sf.ehcache.event.CountingCacheManagerEventListener;
import net.sf.ehcache.exceptionhandler.CacheExceptionHandler;
import net.sf.ehcache.exceptionhandler.CountingExceptionHandler;

import org.junit.Before;
import org.junit.Test;

/**
 * Tests for Store Configuration
 * <p/>
 * Make sure ant compile has been executed before running these tests, as they rely on the test ehcache.xml being
 * in the classpath.
 *
 * @author <a href="mailto:gluck@thoughtworks.com">Greg Luck</a>
 * @version $Id$
 */
public class ConfigurationFactoryTest extends AbstractCacheTest {
    private static final int CACHES_IN_TEST_EHCACHE = 13;

    private static final Logger LOG = LoggerFactory.getLogger(ConfigurationFactoryTest.class.getName());


    /**
     * setup test
     */
    @Override
    @Before
    public void setUp() throws Exception {
        super.setUp();
        manager.removalAll();
    }

    /**
     * Tests that the loader successfully loads from ehcache.xml.
     * ehcache.xml should be found in the classpath. In our ant configuration
     * this should be from build/test-classes/ehcache.xml
     * <p/>
     * <defaultCache
     * maxElementsInMemory="10000"
     * eternal="false"
     * timeToIdleSeconds="3600"
     * timeToLiveSeconds="10"
     * overflowToDisk="true"
     * />
     */
    @Test
    public void testLoadConfigurationFromClasspath() throws Exception {

        Configuration configuration = ConfigurationFactory.parseConfiguration();
        ConfigurationHelper configurationHelper = new ConfigurationHelper(manager, configuration);

        //Check core attributes
        assertEquals(null, configurationHelper.getConfigurationBean().getName());
        assertEquals(true, configurationHelper.getConfigurationBean().getUpdateCheck());
        assertEquals(Configuration.Monitoring.AUTODETECT, configurationHelper.getConfigurationBean().getMonitoring());

        //Check disk store
        assertEquals(System.getProperty("java.io.tmpdir"), configurationHelper.getDiskStorePath());


        //Check CacheManagerPeerProvider
        Map<String, CacheManagerPeerProvider> peerProviders = configurationHelper.createCachePeerProviders();
        CacheManagerPeerProvider peerProvider = peerProviders.get("RMI");


        //Check TTL
        assertTrue(peerProvider instanceof MulticastRMICacheManagerPeerProvider);
        assertEquals(Integer.valueOf(0), ((MulticastRMICacheManagerPeerProvider) peerProvider).getHeartBeatSender().getTimeToLive());

        //Check CacheManagerEventListener
        assertEquals(null, configurationHelper.createCacheManagerEventListener());

        //Check default cache
        Ehcache defaultCache = configurationHelper.createDefaultCache();
        assertEquals("default", defaultCache.getName());
        assertEquals(false, defaultCache.getCacheConfiguration().isEternal());
        assertEquals(5, defaultCache.getCacheConfiguration().getTimeToIdleSeconds());
        assertEquals(10, defaultCache.getCacheConfiguration().getTimeToLiveSeconds());
        assertEquals(true, defaultCache.getCacheConfiguration().isOverflowToDisk());

        //Check caches
        assertEquals(CACHES_IN_TEST_EHCACHE, configurationHelper.createCaches().size());

        /*
        <cache name="sampleCache1"
        maxElementsInMemory="10000"
        eternal="false"
        timeToIdleSeconds="360"
        timeToLiveSeconds="1000"
        overflowToDisk="true"
        />
        */
        Ehcache sampleCache1 = configurationHelper.createCacheFromName("sampleCache1");
        assertEquals("sampleCache1", sampleCache1.getName());
        assertEquals(false, sampleCache1.getCacheConfiguration().isEternal());
        assertEquals(360, sampleCache1.getCacheConfiguration().getTimeToIdleSeconds());
        assertEquals(1000, sampleCache1.getCacheConfiguration().getTimeToLiveSeconds());
        assertEquals(true, sampleCache1.getCacheConfiguration().isOverflowToDisk());
        assertEquals(1000, sampleCache1.getCacheConfiguration().getMaxElementsOnDisk());

        /** A cache which overflows to disk. The disk store is persistent
         between cache and VM restarts. The disk expiry thread interval is set to 10 minutes, overriding
         the default of 2 minutes.
         <cache name="persistentLongExpiryIntervalCache"
         maxElementsInMemory="500"
         eternal="false"
         timeToIdleSeconds="300"
         timeToLiveSeconds="600"
         overflowToDisk="true"
         diskPersistent="true"
         diskExpiryThreadIntervalSeconds="600"
         /> */
        Ehcache persistentLongExpiryIntervalCache = configurationHelper.createCacheFromName("persistentLongExpiryIntervalCache");
        assertEquals("persistentLongExpiryIntervalCache", persistentLongExpiryIntervalCache.getName());
        assertEquals(false, persistentLongExpiryIntervalCache.getCacheConfiguration().isEternal());
        assertEquals(300, persistentLongExpiryIntervalCache.getCacheConfiguration().getTimeToIdleSeconds());
        assertEquals(600, persistentLongExpiryIntervalCache.getCacheConfiguration().getTimeToLiveSeconds());
        assertEquals(true, persistentLongExpiryIntervalCache.getCacheConfiguration().isOverflowToDisk());
        assertEquals(true, persistentLongExpiryIntervalCache.getCacheConfiguration().isDiskPersistent());
        assertEquals(600, persistentLongExpiryIntervalCache.getCacheConfiguration().getDiskExpiryThreadIntervalSeconds());

        /*
           <!--
            A cache which has a CacheExtension
            -->
            <cache name="testCacheExtensionCache"
                   maxElementsInMemory="10"
                   eternal="false"
                   timeToIdleSeconds="100"
                   timeToLiveSeconds="100"
                   overflowToDisk="false">
                <cacheExtensionFactory
                        class="net.sf.ehcache.extension.TestCacheExtensionFactory"
                        properties="propertyA=valueA"/>
            </cache>CacheExtension cache
        */
        Ehcache exceptionHandlingCache = configurationHelper.createCacheFromName("exceptionHandlingCache");
        assertEquals("exceptionHandlingCache", exceptionHandlingCache.getName());
        assertTrue(exceptionHandlingCache.getCacheExceptionHandler() != null);
        assertTrue(exceptionHandlingCache.getCacheExceptionHandler() instanceof CountingExceptionHandler);
        assertTrue(exceptionHandlingCache.getCacheExceptionHandler() instanceof CacheExceptionHandler);
    }


    /**
     * Tests that the loader successfully loads from ehcache.xml
     * given as a {@link File}
     * <p/>
     * <defaultCache
     * maxElementsInMemory="10000"
     * eternal="false"
     * timeToIdleSeconds="120"
     * timeToLiveSeconds="120"
     * overflowToDisk="true"
     * />
     */
    @Test
    public void testLoadConfigurationFromFile() throws Exception {

        File file = new File(SRC_CONFIG_DIR + "ehcache.xml");
        Configuration configuration = ConfigurationFactory.parseConfiguration(file);
        ConfigurationHelper configurationHelper = new ConfigurationHelper(manager, configuration);

        assertEquals(null, configurationHelper.getConfigurationBean().getName());
        assertEquals(true, configurationHelper.getConfigurationBean().getUpdateCheck());
        assertEquals(Configuration.Monitoring.AUTODETECT, configurationHelper.getConfigurationBean().getMonitoring());

        //Check disk store  <diskStore path="/tmp"/>
        assertEquals(System.getProperty("java.io.tmpdir"), configurationHelper.getDiskStorePath());

        //Check CacheManagerPeerProvider
        Map<String, CacheManagerPeerProvider> peerProviders = configurationHelper.createCachePeerProviders();
        CacheManagerPeerProvider peerProvider = peerProviders.get("RMI");


        //Check TTL
        assertTrue(peerProvider instanceof MulticastRMICacheManagerPeerProvider);
        assertEquals(Integer.valueOf(1), ((MulticastRMICacheManagerPeerProvider) peerProvider).getHeartBeatSender().getTimeToLive());


        //Check default cache
        Ehcache defaultCache = configurationHelper.createDefaultCache();
        assertEquals("default", defaultCache.getName());
        assertEquals(false, defaultCache.getCacheConfiguration().isEternal());
        assertEquals(120, defaultCache.getCacheConfiguration().getTimeToIdleSeconds());
        assertEquals(120, defaultCache.getCacheConfiguration().getTimeToLiveSeconds());
        assertEquals(true, defaultCache.getCacheConfiguration().isOverflowToDisk());
        assertEquals(10000, defaultCache.getCacheConfiguration().getMaxElementsInMemory());
        assertEquals(10000000, defaultCache.getCacheConfiguration().getMaxElementsOnDisk());

        //Check caches
        assertEquals(6, configurationHelper.createCaches().size());

        //check config
        CacheConfiguration sampleCache1Config = configuration.getCacheConfigurations().get("sampleCache1");
        assertEquals("sampleCache1", sampleCache1Config.getName());
        assertEquals(false, sampleCache1Config.isEternal());
        assertEquals(300, sampleCache1Config.getTimeToIdleSeconds());
        assertEquals(600, sampleCache1Config.getTimeToLiveSeconds());
        assertEquals(true, sampleCache1Config.isOverflowToDisk());
        assertEquals(20, sampleCache1Config.getDiskSpoolBufferSizeMB());

        //  <cache name="sampleCache1"
        //  maxElementsInMemory="10000"
        //  eternal="false"
        //  timeToIdleSeconds="300"
        //  timeToLiveSeconds="600"
        //  overflowToDisk="true"
        //  />
        //Check created cache
        Ehcache sampleCache1 = configurationHelper.createCacheFromName("sampleCache1");
        assertEquals("sampleCache1", sampleCache1.getName());
        assertEquals(false, sampleCache1.getCacheConfiguration().isEternal());
        assertEquals(300, sampleCache1.getCacheConfiguration().getTimeToIdleSeconds());
        assertEquals(1000, sampleCache1.getCacheConfiguration().getMaxElementsOnDisk());
        assertEquals(600, sampleCache1.getCacheConfiguration().getTimeToLiveSeconds());
        assertEquals(true, sampleCache1.getCacheConfiguration().isOverflowToDisk());
    }

    /**
     * Can we read from a UTF8 encoded file which uses Japanese characters
     */
    @Test
    public void testLoadUTF8ConfigurationFromFile() throws Exception {

        File file = new File(TEST_CONFIG_DIR + "ehcacheUTF8.xml");
        Configuration configuration = ConfigurationFactory.parseConfiguration(file);
        ConfigurationHelper configurationHelper = new ConfigurationHelper(manager, configuration);
    }


    /**
     * Tests that the loader successfully loads from ehcache-1.1.xml
     * given as a {@link File}. This is a backward compatibility test.
     * <p/>
     * <defaultCache
     * maxElementsInMemory="10000"
     * eternal="false"
     * timeToIdleSeconds="120"
     * timeToLiveSeconds="120"
     * overflowToDisk="true"
     * />
     */
    @Test
    public void testLoadConfigurationFromEhcache11File() throws Exception {

        File file = new File(TEST_CONFIG_DIR + "ehcache-1_1.xml");
        Configuration configuration = ConfigurationFactory.parseConfiguration(file);
        ConfigurationHelper configurationHelper = new ConfigurationHelper(manager, configuration);

        assertEquals(null, configurationHelper.getConfigurationBean().getName());
        assertEquals(true, configurationHelper.getConfigurationBean().getUpdateCheck());
        assertEquals(Configuration.Monitoring.AUTODETECT, configurationHelper.getConfigurationBean().getMonitoring());

        //Check disk path  <diskStore path="/tmp"/>
        assertEquals(System.getProperty("java.io.tmpdir"), configurationHelper.getDiskStorePath());

        //Check default cache
        Ehcache defaultCache = configurationHelper.createDefaultCache();
        assertEquals("default", defaultCache.getName());
        assertEquals(false, defaultCache.getCacheConfiguration().isEternal());
        assertEquals(5, defaultCache.getCacheConfiguration().getTimeToIdleSeconds());
        assertEquals(10, defaultCache.getCacheConfiguration().getTimeToLiveSeconds());
        assertEquals(true, defaultCache.getCacheConfiguration().isOverflowToDisk());
        assertEquals(10, defaultCache.getCacheConfiguration().getMaxElementsInMemory());
        assertEquals(0, defaultCache.getCacheConfiguration().getMaxElementsOnDisk());

        //Check caches
        assertEquals(8, configurationHelper.createCaches().size());

        //  <cache name="sampleCache1"
        //  maxElementsInMemory="10000"
        //  eternal="false"
        //  timeToIdleSeconds="300"
        //  timeToLiveSeconds="600"
        //  overflowToDisk="true"
        //  />
        Ehcache sampleCache1 = configurationHelper.createCacheFromName("sampleCache1");
        assertEquals("sampleCache1", sampleCache1.getName());
        assertEquals(false, sampleCache1.getCacheConfiguration().isEternal());
        assertEquals(360, sampleCache1.getCacheConfiguration().getTimeToIdleSeconds());
        assertEquals(1000, sampleCache1.getCacheConfiguration().getTimeToLiveSeconds());
        assertEquals(true, sampleCache1.getCacheConfiguration().isOverflowToDisk());
    }

    /**
     * Tests that the CacheManagerEventListener is null when
     * no CacheManagerEventListener class is specified.
     */
    @Test
    public void testLoadConfigurationFromFileNoCacheManagerListenerDefault() throws Exception {
        File file = new File(TEST_CONFIG_DIR + "ehcache-nolisteners.xml");
        Configuration configuration = ConfigurationFactory.parseConfiguration(file);
        ConfigurationHelper configurationHelper = new ConfigurationHelper(manager, configuration);

        //Check CacheManagerEventListener
        CacheManagerEventListener listener = configurationHelper.createCacheManagerEventListener();
        assertEquals(null, listener);

        //Check caches. Configuration should have completed
        assertEquals(10, configurationHelper.createCaches().size());
    }

    /**
     * Tests that the CacheManagerEventListener class is set as the CacheManagerEventListener
     * when the class is unloadable.
     */
    @Test
    public void testLoadConfigurationFromFileUnloadableCacheManagerListenerDefault() throws Exception {
        File file = new File(TEST_CONFIG_DIR + "ehcache-unloadablecachemanagerlistenerclass.xml");
        Configuration configuration = ConfigurationFactory.parseConfiguration(file);
        ConfigurationHelper configurationHelper = new ConfigurationHelper(manager, configuration);

        //Check CacheManagerEventListener
        CacheManagerEventListener listener = null;
        try {
            listener = configurationHelper.createCacheManagerEventListener();
            fail();
        } catch (CacheException e) {
            //expected
        }
    }

    /**
     * Positive and negative Tests for setting a list of CacheEventListeners in the configuration
     */
    @Test
    public void testLoadConfigurationFromFileCountingCacheListener() throws Exception {
        File file = new File(TEST_CONFIG_DIR + "ehcache-countinglisteners.xml");
        Configuration configuration = ConfigurationFactory.parseConfiguration(file);
        ConfigurationHelper configurationHelper = new ConfigurationHelper(manager, configuration);

        //Check CacheManagerEventListener
        Class actualClass = configurationHelper.createCacheManagerEventListener().getClass();
        assertEquals(CountingCacheManagerEventListener.class, actualClass);

        //Check caches. Configuration should have completed
        assertEquals(10, configurationHelper.createCaches().size());

        //Should have null and counting
        Ehcache sampleCache1 = configurationHelper.createCacheFromName("sampleCache1");
        Set registeredListeners = sampleCache1.getCacheEventNotificationService().getCacheEventListeners();
        assertEquals(2, registeredListeners.size());

        //Should have null and counting
        Ehcache sampleCache2 = configurationHelper.createCacheFromName("sampleCache2");
        registeredListeners = sampleCache2.getCacheEventNotificationService().getCacheEventListeners();
        assertEquals(1, registeredListeners.size());

        //Should have null and counting
        Ehcache sampleCache3 = configurationHelper.createCacheFromName("sampleCache3");
        registeredListeners = sampleCache3.getCacheEventNotificationService().getCacheEventListeners();
        assertEquals(1, registeredListeners.size());

        //Should have none. None set.
        Ehcache footerPageCache = configurationHelper.createCacheFromName("FooterPageCache");
        registeredListeners = footerPageCache.getCacheEventNotificationService().getCacheEventListeners();
        assertEquals(0, registeredListeners.size());

        //Should have one. null listener set.
        Ehcache persistentLongExpiryIntervalCache = configurationHelper.createCacheFromName("persistentLongExpiryIntervalCache");
        registeredListeners = persistentLongExpiryIntervalCache.getCacheEventNotificationService()
                .getCacheEventListeners();
        assertEquals(1, registeredListeners.size());
    }

    /**
     * Tests for Distributed Cache config
     */
    @Test
    public void testLoadConfigurationFromFileDistribution() throws Exception {
        File file = new File(TEST_CONFIG_DIR + "distribution/ehcache-distributed1.xml");
        Configuration configuration = ConfigurationFactory.parseConfiguration(file);
        ConfigurationHelper configurationHelper = new ConfigurationHelper(manager, configuration);

        //Check CacheManagerPeerProvider
        Map<String, CacheManagerPeerProvider> peerProviders = configurationHelper.createCachePeerProviders();
        CacheManagerPeerProvider peerProvider = peerProviders.get("RMI");


        //Check TTL
        assertTrue(peerProvider instanceof MulticastRMICacheManagerPeerProvider);
        assertEquals(Integer.valueOf(0), ((MulticastRMICacheManagerPeerProvider) peerProvider).getHeartBeatSender().getTimeToLive());


        //check CacheManagerPeerListener
        Map<String, CacheManagerPeerListener> peerListeners = configurationHelper.createCachePeerListeners();

        //should be one in this config
        for (CacheManagerPeerListener peerListener : peerListeners.values()) {
            assertTrue(peerListener instanceof RMICacheManagerPeerListener);
        }

        //Check caches. Configuration should have completed
        assertEquals(61, configurationHelper.createCaches().size());

        Ehcache sampleCache1 = configurationHelper.createCacheFromName("sampleCache1");
        Set listeners = sampleCache1.getCacheEventNotificationService().getCacheEventListeners();
        assertEquals(2, listeners.size());
        for (Iterator iterator = listeners.iterator(); iterator.hasNext();) {
            CacheEventListener cacheEventListener = (CacheEventListener) iterator.next();
            assertTrue(cacheEventListener instanceof RMIAsynchronousCacheReplicator || cacheEventListener
                    instanceof CountingCacheEventListener);
        }

        BootstrapCacheLoader bootstrapCacheLoader = sampleCache1.getBootstrapCacheLoader();
        assertNotNull(bootstrapCacheLoader);
        assertEquals(RMIBootstrapCacheLoader.class, bootstrapCacheLoader.getClass());
        assertEquals(true, bootstrapCacheLoader.isAsynchronous());
        assertEquals(5000000, ((RMIBootstrapCacheLoader) bootstrapCacheLoader).getMaximumChunkSizeBytes());

    }

    /**
     * The following should give defaults of true and 5000000
     * <bootstrapCacheLoaderFactory class="net.sf.ehcache.distribution.RMIBootstrapCacheLoaderFactory" />
     */
    @Test
    public void testLoadConfigurationFromFileNoBootstrapPropertiesSet() throws Exception {
        File file = new File(TEST_CONFIG_DIR + "distribution/ehcache-distributed1.xml");
        Configuration configuration = ConfigurationFactory.parseConfiguration(file);
        ConfigurationHelper configurationHelper = new ConfigurationHelper(manager, configuration);
        Ehcache sampleCache3 = configurationHelper.createCacheFromName("sampleCache3");

        BootstrapCacheLoader bootstrapCacheLoader = ((Cache) sampleCache3).getBootstrapCacheLoader();
        assertEquals(true, bootstrapCacheLoader.isAsynchronous());
        assertEquals(5000000, ((RMIBootstrapCacheLoader) bootstrapCacheLoader).getMaximumChunkSizeBytes());
    }

    /**
     * The following should give defaults of true and 5000000
     * <bootstrapCacheLoaderFactory class="net.sf.ehcache.distribution.RMIBootstrapCacheLoaderFactory"
     * properties="bootstrapAsynchronously=false, maximumChunkSizeBytes=10000"/>
     */
    @Test
    public void testLoadConfigurationFromFileWithSpecificPropertiesSet() throws Exception {
        File file = new File(TEST_CONFIG_DIR + "distribution/ehcache-distributed1.xml");
        Configuration configuration = ConfigurationFactory.parseConfiguration(file);
        ConfigurationHelper configurationHelper = new ConfigurationHelper(manager, configuration);
        Ehcache sampleCache4 = configurationHelper.createCacheFromName("sampleCache4");

        BootstrapCacheLoader bootstrapCacheLoader = ((Cache) sampleCache4).getBootstrapCacheLoader();
        assertEquals(false, bootstrapCacheLoader.isAsynchronous());
        assertEquals(10000, ((RMIBootstrapCacheLoader) bootstrapCacheLoader).getMaximumChunkSizeBytes());
    }

    /**
     * Tests that the loader successfully loads from ehcache-nodefault.xml
     * given as a {@link File}
     * <p/>
     * <defaultCache
     * maxElementsInMemory="10000"
     * eternal="false"
     * timeToIdleSeconds="120"
     * timeToLiveSeconds="120"
     * overflowToDisk="true"
     * />
     */
    @Test
    public void testLoadConfigurationFromFileNoDefault() throws Exception {
        File file = new File(TEST_CONFIG_DIR + "ehcache-nodefault.xml");
        Configuration configuration = ConfigurationFactory.parseConfiguration(file);
        ConfigurationHelper configurationHelper = new ConfigurationHelper(manager, configuration);

        assertEquals(null, configurationHelper.getConfigurationBean().getName());
        assertEquals(true, configurationHelper.getConfigurationBean().getUpdateCheck());
        assertEquals(Configuration.Monitoring.AUTODETECT, configurationHelper.getConfigurationBean().getMonitoring());

        //Check disk path  <diskStore path="/tmp"/>
        assertEquals(System.getProperty("java.io.tmpdir"), configurationHelper.getDiskStorePath());

        //Check default cache
        try {
            configurationHelper.createDefaultCache();
            fail();
        } catch (CacheException e) {
            //noop
        }

        //Check caches
        assertEquals(3, configurationHelper.createCaches().size());

        //  <cache name="sampleCache1"
        //  maxElementsInMemory="10000"
        //  eternal="false"
        //  timeToIdleSeconds="300"
        //  timeToLiveSeconds="600"
        //  overflowToDisk="true"
        //  />
        Ehcache sampleCache1 = configurationHelper.createCacheFromName("sampleCache1");
        assertEquals("sampleCache1", sampleCache1.getName());
        assertEquals(false, sampleCache1.getCacheConfiguration().isEternal());
        assertEquals(300, sampleCache1.getCacheConfiguration().getTimeToIdleSeconds());
        assertEquals(600, sampleCache1.getCacheConfiguration().getTimeToLiveSeconds());
        assertEquals(true, sampleCache1.getCacheConfiguration().isOverflowToDisk());
    }

    /**
     * Tests that the loader successfully loads from ehcache-nodefault.xml
     * given as a {@link File}
     * <p/>
     * /**
     * Tests that the loader successfully loads from ehcache-nodefault.xml
     * given as a {@link File}
     * <p/>
     * <cache name="sampleCacheNoOptionalAttributes"
     * maxElementsInMemory="1000"
     * eternal="true"
     * overflowToDisk="false"
     * />
     */
    @Test
    public void testDefaultValues() throws Exception {
        File file = new File(TEST_CONFIG_DIR + "ehcache-nodefault.xml");
        Configuration configuration = ConfigurationFactory.parseConfiguration(file);
        ConfigurationHelper configurationHelper = new ConfigurationHelper(manager, configuration);

        Ehcache sampleCacheNoOptionalAttributes = configurationHelper.createCacheFromName("sampleCacheNoOptionalAttributes");
        assertEquals("sampleCacheNoOptionalAttributes", sampleCacheNoOptionalAttributes.getName());
        assertEquals(1000, sampleCacheNoOptionalAttributes.getCacheConfiguration().getMaxElementsInMemory());
        assertEquals(true, sampleCacheNoOptionalAttributes.getCacheConfiguration().isEternal());
        assertEquals(false, sampleCacheNoOptionalAttributes.getCacheConfiguration().isOverflowToDisk());
        assertEquals(0, sampleCacheNoOptionalAttributes.getCacheConfiguration().getTimeToIdleSeconds());
        assertEquals(0, sampleCacheNoOptionalAttributes.getCacheConfiguration().getTimeToLiveSeconds());
        assertEquals(false, sampleCacheNoOptionalAttributes.getCacheConfiguration().isDiskPersistent());
        assertEquals(120, sampleCacheNoOptionalAttributes.getCacheConfiguration().getDiskExpiryThreadIntervalSeconds());
    }


    /**
     * Tests that the loader successfully loads from ehcache-nodisk.xml
     * given as a {@link File}
     * <p/>
     * <defaultCache
     * maxElementsInMemory="10000"
     * eternal="false"
     * timeToIdleSeconds="120"
     * timeToLiveSeconds="120"
     * overflowToDisk="false"
     * <p/>
     */
    @Test
    public void testLoadConfigurationFromFileNoDisk() throws Exception {
        File file = new File(TEST_CONFIG_DIR + "ehcache-nodisk.xml");
        Configuration configuration = ConfigurationFactory.parseConfiguration(file);
        ConfigurationHelper configurationHelper = new ConfigurationHelper(manager, configuration);

        assertEquals(null, configurationHelper.getConfigurationBean().getName());
        assertEquals(true, configurationHelper.getConfigurationBean().getUpdateCheck());
        assertEquals(Configuration.Monitoring.AUTODETECT, configurationHelper.getConfigurationBean().getMonitoring());

        //Check disk path  <diskStore path="/tmp"/>
        assertEquals(null, configurationHelper.getDiskStorePath());

        //Check default cache
        Ehcache defaultCache = configurationHelper.createDefaultCache();
        assertEquals("default", defaultCache.getName());
        assertEquals(false, defaultCache.getCacheConfiguration().isEternal());
        assertEquals(5L, defaultCache.getCacheConfiguration().getTimeToIdleSeconds());
        assertEquals(10, defaultCache.getCacheConfiguration().getTimeToLiveSeconds());
        assertEquals(false, defaultCache.getCacheConfiguration().isOverflowToDisk());

        //Check caches
        assertEquals(2, configurationHelper.createCaches().size());

        //  <cache name="sampleCache1"
        //  maxElementsInMemory="10000"
        //  eternal="false"
        //  timeToIdleSeconds="300"
        //  timeToLiveSeconds="600"
        //  overflowToDisk="true"
        //  />
        Ehcache sampleCache1 = configurationHelper.createCacheFromName("sampleCache1");
        assertEquals("sampleCache1", sampleCache1.getName());
        assertEquals(false, sampleCache1.getCacheConfiguration().isEternal());
        assertEquals(360, sampleCache1.getCacheConfiguration().getTimeToIdleSeconds());
        assertEquals(1000, sampleCache1.getCacheConfiguration().getTimeToLiveSeconds());
        assertEquals(false, sampleCache1.getCacheConfiguration().isOverflowToDisk());
    }

    /**
     * Tests the default values for optional attributes
     * <p/>
     * <!-- Sample cache. Optional attributes are removed -->
     * <cache name="sampleRequiredAttributesOnly"
     * maxElementsInMemory="1000"
     * eternal="true"
     * overflowToDisk="false"
     * />
     * <p/>
     * No disk store path specified as disk store not being used
     * />
     */
    @Test
    public void testOptionalAttributeDefaultValues() throws Exception {
        File file = new File(TEST_CONFIG_DIR + "ehcache-nodisk.xml");
        Configuration configuration = ConfigurationFactory.parseConfiguration(file);
        ConfigurationHelper configurationHelper = new ConfigurationHelper(manager, configuration);

        assertEquals(null, configurationHelper.getDiskStorePath());


        //  <cache name="sampleCache1"
        //  maxElementsInMemory="10000"
        //  eternal="false"
        //  timeToIdleSeconds="300"
        //  timeToLiveSeconds="600"
        //  overflowToDisk="true"
        //  />
        Ehcache sampleCache1 = configurationHelper.createCacheFromName("sampleCache1");
        assertEquals("sampleCache1", sampleCache1.getName());
        assertEquals(false, sampleCache1.getCacheConfiguration().isEternal());
        assertEquals(360, sampleCache1.getCacheConfiguration().getTimeToIdleSeconds());
        assertEquals(1000, sampleCache1.getCacheConfiguration().getTimeToLiveSeconds());
        assertEquals(false, sampleCache1.getCacheConfiguration().isOverflowToDisk());
    }

    /**
     * Regression test for bug 1432074 - NullPointer on RMICacheManagerPeerProviderFactory
     * If manual peer provider configuration is selected then an info message should be
     * logged if there is no list.
     */
    @Test
    public void testEmptyPeerListManualDistributedConfiguration() {
        CacheManager cacheManager = new CacheManager(TEST_CONFIG_DIR + "distribution/ehcache-manual-distributed3.xml");
        assertEquals(0, cacheManager.getCacheManagerPeerProvider("RMI")
                .listRemoteCachePeers(cacheManager.getCache("sampleCache1")).size());

    }


    /**
     * Tests that the loader successfully loads from ehcache.xml
     * given as an {@link URL}.
     * <p/>
     * is found first
     * <p/>
     * <defaultCache
     * maxElementsInMemory="10"
     * eternal="false"
     * timeToIdleSeconds="5"
     * timeToLiveSeconds="10"
     * overflowToDisk="true"
     * />
     */
    @Test
    public void testLoadConfigurationFromURL() throws Exception {
        URL url = getClass().getResource("/ehcache.xml");
        testDefaultConfiguration(url);
    }

    /**
     * Exposes a bug where the default configuration could not be loaded from a Jar URL
     * (a common scenario when ehcache is deployed, and always used for failsafe config).
     *
     * @throws Exception When the test fails.
     */
    @Test
    public void testLoadConfigurationFromJarURL() throws Exception {

        // first, create the jar
        File tempJar = createTempConfigJar();

        // convert it to a URL
        URL tempUrl = tempJar.toURI().toURL();

        // create a jar url that points to the configuration file
        String entry = "jar:" + tempUrl + "!/ehcache.xml";

        // create a URL object from the string, going through the URI class so it's encoded
        URL entryUrl = new URI(entry).toURL();

        testDefaultConfiguration(entryUrl);
    }

    /**
     * Given a URL, parse the configuration and test that the config read corresponds
     * to that which exists in the ehcache.xml file.
     *
     * @param url The URL to load.
     */
    private void testDefaultConfiguration(URL url) {
        Configuration configuration = ConfigurationFactory.parseConfiguration(url);
        ConfigurationHelper configurationHelper = new ConfigurationHelper(manager, configuration);

        //Check disk path missing in test ehcache.xml"/>
        assertEquals(System.getProperty("java.io.tmpdir"), configurationHelper.getDiskStorePath());

        //Check default cache
        Ehcache defaultCache = configurationHelper.createDefaultCache();
        assertEquals("default", defaultCache.getName());
        assertEquals(false, defaultCache.getCacheConfiguration().isEternal());
        assertEquals(5L, defaultCache.getCacheConfiguration().getTimeToIdleSeconds());
        assertEquals(10, defaultCache.getCacheConfiguration().getTimeToLiveSeconds());
        assertEquals(true, defaultCache.getCacheConfiguration().isOverflowToDisk());

        //Check caches
        assertEquals(CACHES_IN_TEST_EHCACHE, configurationHelper.createCaches().size());

        //  <cache name="sampleCache1"
        //  maxElementsInMemory="10000"
        //  eternal="false"
        //  timeToIdleSeconds="300"
        //  timeToLiveSeconds="600"
        //  overflowToDisk="true"
        //  />
        Ehcache sampleCache1 = configurationHelper.createCacheFromName("sampleCache1");
        assertEquals("sampleCache1", sampleCache1.getName());
        assertEquals(false, sampleCache1.getCacheConfiguration().isEternal());
        assertEquals(360, sampleCache1.getCacheConfiguration().getTimeToIdleSeconds());
        assertEquals(1000, sampleCache1.getCacheConfiguration().getTimeToLiveSeconds());
        assertEquals(true, sampleCache1.getCacheConfiguration().isOverflowToDisk());
    }

    /**
     * Creates a jar file that contains only ehcache.xml (a supplied configuration file).
     *
     * @return The jar file created with the configuration file as its only entry.
     * @throws IOException If the jar could not be created.
     */
    private File createTempConfigJar() throws IOException, FileNotFoundException {
        File tempJar = File.createTempFile("config_", ".jar");
        tempJar.deleteOnExit();

        // write the default config to the jar
        JarOutputStream jos = null;
        try {
            jos = new JarOutputStream(new BufferedOutputStream(new FileOutputStream(tempJar)));

            jos.putNextEntry(new JarEntry("ehcache.xml"));

            InputStream defaultCfg = null;
            try {
                defaultCfg = new BufferedInputStream(getClass().getResource("/ehcache.xml").openStream());
                byte[] buf = new byte[1024];
                int read = 0;
                while ((read = defaultCfg.read(buf)) > 0) {
                    jos.write(buf, 0, read);
                }
            } finally {
                try {
                    if (defaultCfg != null) {
                        defaultCfg.close();
                    }
                } catch (IOException ioEx) {
                    // swallow this exception
                }
            }

        } finally {
            try {
                if (jos != null) {
                    jos.closeEntry();

                    jos.flush();
                    jos.close();
                }
            } catch (IOException ioEx) {
                // swallow this exception
            }
        }

        return tempJar;
    }

    /**
     * Tests that the loader successfully loads from ehcache.xml
     * given as a {@link InputStream}
     * <p/>
     * <defaultCache
     * maxElementsInMemory="10000"
     * eternal="false"
     * timeToIdleSeconds="120"
     * timeToLiveSeconds="120"
     * overflowToDisk="true"
     * />
     */
    @Test
    public void testLoadConfigurationFromInputStream() throws Exception {
        InputStream fis = new FileInputStream(new File(SRC_CONFIG_DIR + "ehcache.xml").getAbsolutePath());
        ConfigurationHelper configurationHelper;
        try {
            Configuration configuration = ConfigurationFactory.parseConfiguration(fis);
            configurationHelper = new ConfigurationHelper(manager, configuration);
        } finally {
            fis.close();
        }

        assertEquals(null, configurationHelper.getConfigurationBean().getName());
        assertEquals(true, configurationHelper.getConfigurationBean().getUpdateCheck());
        assertEquals(Configuration.Monitoring.AUTODETECT, configurationHelper.getConfigurationBean().getMonitoring());

        //Check disk path  <diskStore path="/tmp"/>
        assertEquals(System.getProperty("java.io.tmpdir"), configurationHelper.getDiskStorePath());

        //Check default cache
        Ehcache defaultCache = configurationHelper.createDefaultCache();
        assertEquals("default", defaultCache.getName());
        assertEquals(false, defaultCache.getCacheConfiguration().isEternal());
        assertEquals(120, defaultCache.getCacheConfiguration().getTimeToIdleSeconds());
        assertEquals(120, defaultCache.getCacheConfiguration().getTimeToLiveSeconds());
        assertEquals(true, defaultCache.getCacheConfiguration().isOverflowToDisk());

        //Check caches
        assertEquals(6, configurationHelper.createCaches().size());

        //  <cache name="sampleCache1"
        //  maxElementsInMemory="10000"
        //  eternal="false"
        //  timeToIdleSeconds="300"
        //  timeToLiveSeconds="600"
        //  overflowToDisk="true"
        //  />
        Ehcache sampleCache1 = configurationHelper.createCacheFromName("sampleCache1");
        assertEquals("sampleCache1", sampleCache1.getName());
        assertEquals(false, sampleCache1.getCacheConfiguration().isEternal());
        assertEquals(300, sampleCache1.getCacheConfiguration().getTimeToIdleSeconds());
        assertEquals(600, sampleCache1.getCacheConfiguration().getTimeToLiveSeconds());
        assertEquals(true, sampleCache1.getCacheConfiguration().isOverflowToDisk());
    }

    /**
     * Tests that the loader successfully loads from ehcache-failsafe.xml
     * found in the classpath.
     * ehcache.xml should be found in the classpath. In our ant configuration
     * this should be from build/classes/ehcache-failsafe.xml
     * <p/>
     * We delete ehcache.xml from build/test-classes/ first, as failsafe only
     * kicks in when ehcache.xml is not in the classpath.
     * <p/>
     * <defaultCache
     * maxElementsInMemory="10000"
     * eternal="false"
     * timeToIdleSeconds="120"
     * timeToLiveSeconds="120"
     * overflowToDisk="true"
     * />
     */
    @Test
    public void testLoadConfigurationFromFailsafe() throws Exception {
        try {
            File file = new File(AbstractCacheTest.TEST_CLASSES_DIR + "ehcache.xml");
            file.renameTo(new File(AbstractCacheTest.TEST_CLASSES_DIR + "hideehcache.xml"));
            Configuration configuration = ConfigurationFactory.parseConfiguration();
            ConfigurationHelper configurationHelper = new ConfigurationHelper(manager, configuration);

            assertEquals(null, configurationHelper.getConfigurationBean().getName());
            assertEquals(true, configurationHelper.getConfigurationBean().getUpdateCheck());
            assertEquals(Configuration.Monitoring.AUTODETECT, configurationHelper.getConfigurationBean().getMonitoring());

            //Check disk path  <diskStore path="/tmp"/>
            assertEquals(System.getProperty("java.io.tmpdir"), configurationHelper.getDiskStorePath());

            //Check default cache
            Ehcache defaultCache = configurationHelper.createDefaultCache();
            assertEquals("default", defaultCache.getName());
            assertEquals(false, defaultCache.getCacheConfiguration().isEternal());
            assertEquals(120, defaultCache.getCacheConfiguration().getTimeToIdleSeconds());
            assertEquals(120, defaultCache.getCacheConfiguration().getTimeToLiveSeconds());
            assertEquals(true, defaultCache.getCacheConfiguration().isOverflowToDisk());

            //Check caches
            assertEquals(0, configurationHelper.createCaches().size());
        } finally {
            //Put ehcache.xml back
            File hiddenFile = new File(AbstractCacheTest.TEST_CLASSES_DIR + "hideehcache.xml");
            hiddenFile.renameTo(new File(AbstractCacheTest.TEST_CLASSES_DIR + "ehcache.xml"));
        }

    }

    /**
     * Make sure that the empty Configuration constructor remains public for those wishing to create CacheManagers
     * purely programmatically.
     */
    @Test
    public void testCreateEmptyConfiguration() {
        Configuration configuration = new Configuration();
        configuration.setSource("programmatic");
    }


    /**
     * Tests that you cannot use the name default for a cache.
     */
    @Test
    public void testLoadConfigurationFromInvalidXMLFileWithDefaultCacheNameUsed() throws Exception {
        File file = new File(TEST_CONFIG_DIR + "ehcache-withdefaultset.xml");
        try {
            Configuration configuration = ConfigurationFactory.parseConfiguration(file);
        } catch (CacheException e) {
            assertTrue(e.getMessage().contains("The Default Cache has already been configured"));
        }

    }


    /**
     * Tests replacement in the config file.
     */
    @Test
    public void testLoadConfigurationWithReplacement() throws Exception {
        System.setProperty("multicastGroupPort", "4446");
        File file = new File(TEST_CONFIG_DIR + "ehcache-replacement.xml");
        Configuration configuration = ConfigurationFactory.parseConfiguration(file);
        ConfigurationHelper configurationHelper = new ConfigurationHelper(manager, configuration);


        //Check disk path  <diskStore path="/tmp"/>
        assertNotSame(System.getProperty("java.io.tmpdir"), configurationHelper.getDiskStorePath());
        assertTrue(configuration.getCacheManagerPeerProviderFactoryConfiguration().get(0)
                .getProperties().indexOf("multicastGroupPort=4446") != -1);


    }


    /**
     * Fun with replaceAll which clobbers \\ by default!
     */
    @Test
    public void testPathExpansionAndReplacement() throws Exception {

        String configuration = "This is my ${basedir}.";
        String trimmedToken = "basedir";
        String property = "D:\\sonatype\\workspace\\nexus-aggregator\\nexus\\nexus-app";
        LOG.info("Property: " + property);
        LOG.info("configuration is: " + configuration);
        String propertyWithQuotesProtected = Matcher.quoteReplacement(property);
        configuration = configuration.replaceAll("\\$\\{" + trimmedToken + "\\}", propertyWithQuotesProtected);
        assertTrue(configuration.contains(property));
        LOG.info("configuration is: " + configuration);


    }


    /**
     * Tests the property token extraction logic
     */
    @Test
    public void testMatchPropertyTokensProperlyFormed() {
        String example = "<cacheManagerPeerProviderFactory class=\"net.sf.ehcache.distribution.RMICacheManagerPeerProviderFactory\"" +
                "properties=\"peerDiscovery=automatic, " +
                "multicastGroupAddress=${multicastAddress}, " +
                "multicastGroupPort=4446, timeToLive=1\"/>";
        Set propertyTokens = ConfigurationFactory.extractPropertyTokens(example);
        assertEquals(1, propertyTokens.size());
        String firstPropertyToken = (String) (propertyTokens.toArray())[0];
        assertEquals("${multicastAddress}", firstPropertyToken);
    }

    /**
     * Tests the property token extraction logic
     */
    @Test
    public void testMatchPropertyTokensProperlyFormedTwo() {
        String example = "<cacheManagerPeerProviderFactory class=\"net.sf.ehcache.distribution.RMICacheManagerPeerProviderFactory\"" +
                "properties=\"peerDiscovery=automatic, " +
                "multicastGroupAddress=${multicastAddress}\n, " +
                "multicastGroupPort=4446, timeToLive=${multicastAddress}\"/>";
        Set propertyTokens = ConfigurationFactory.extractPropertyTokens(example);
        assertEquals(1, propertyTokens.size());
        String firstPropertyToken = (String) (propertyTokens.toArray())[0];
        assertEquals("${multicastAddress}", firstPropertyToken);
    }


    /**
     * Tests the property token extraction logic
     */
    @Test
    public void testMatchPropertyTokensProperlyFormedTwoUnique() {
        String example = "<cacheManagerPeerProviderFactory class=\"net.sf.ehcache.distribution.RMICacheManagerPeerProviderFactory\"" +
                "properties=\"peerDiscovery=automatic, " +
                "multicastGroupAddress=${multicastAddress}\n, " +
                "multicastGroupPort=4446, timeToLive=${multicastAddress1}\"/>";
        Set propertyTokens = ConfigurationFactory.extractPropertyTokens(example);
        assertEquals(2, propertyTokens.size());
    }

    /**
     * If you leave off the } then no match.
     */
    @Test
    public void testMatchPropertyTokensNotClosed() {
        String example = "<cacheManagerPeerProviderFactory class=\"net.sf.ehcache.distribution.RMICacheManagerPeerProviderFactory\"" +
                "properties=\"peerDiscovery=automatic, " +
                "multicastGroupAddress=${multicastAddress\n, " +
                "multicastGroupPort=4446, timeToLive=${multicastAddress\"/>";
        Set propertyTokens = ConfigurationFactory.extractPropertyTokens(example);
        assertEquals(0, propertyTokens.size());
    }

    /**
     * Test named cachemanager, terracotta config, clustered caches
     */
    @Test
    public void testTerracottaConfiguration() {
<<<<<<< HEAD
      File file = new File(TEST_CONFIG_DIR + "terracotta/ehcache-terracotta.xml");
      Configuration configuration = ConfigurationFactory.parseConfiguration(file);
      ConfigurationHelper configurationHelper = new ConfigurationHelper(manager, configuration);

      assertEquals("tc", configurationHelper.getConfigurationBean().getName());
      assertEquals(false, configurationHelper.getConfigurationBean().getUpdateCheck());
      assertEquals(Configuration.Monitoring.AUTODETECT, configurationHelper.getConfigurationBean().getMonitoring());

      //Check default cache
      Ehcache defaultCache = configurationHelper.createDefaultCache();
      assertEquals("default", defaultCache.getName());
      assertEquals(false, defaultCache.getCacheConfiguration().isEternal());
      assertEquals(5, defaultCache.getCacheConfiguration().getTimeToIdleSeconds());
      assertEquals(10, defaultCache.getCacheConfiguration().getTimeToLiveSeconds());
      assertEquals(false, defaultCache.getCacheConfiguration().isOverflowToDisk());
      assertEquals(10, defaultCache.getCacheConfiguration().getMaxElementsInMemory());
      assertEquals(0, defaultCache.getCacheConfiguration().getMaxElementsOnDisk());
      assertEquals(true, defaultCache.getCacheConfiguration().isTerracottaClustered());
      assertEquals(true, defaultCache.getCacheConfiguration().getTerracottaConfiguration().getCoherentReads());

      //Check caches
      assertEquals(13, configurationHelper.createCaches().size());

      //  <cache name="clustered-1"
      //   maxElementsInMemory="1000"
      //   memoryStoreEvictionPolicy="LFU">
      //   <terracotta/>
      //  </cache>
      Ehcache sampleCache1 = configurationHelper.createCacheFromName("clustered-1");
      assertEquals("clustered-1", sampleCache1.getName());
      assertEquals(true, sampleCache1.getCacheConfiguration().isTerracottaClustered());
      assertEquals(TerracottaConfiguration.ValueMode.SERIALIZATION,
                  sampleCache1.getCacheConfiguration().getTerracottaConfiguration().getValueMode());

      //  <cache name="clustered-2"
      //      maxElementsInMemory="1000"
      //            memoryStoreEvictionPolicy="LFU">
      //          <terracotta clustered="false"/>
      //   </cache>
      Ehcache sampleCache2 = configurationHelper.createCacheFromName("clustered-2");
      assertEquals("clustered-2", sampleCache2.getName());
      assertEquals(false, sampleCache2.getCacheConfiguration().isTerracottaClustered());
      assertEquals(TerracottaConfiguration.ValueMode.SERIALIZATION,
              sampleCache2.getCacheConfiguration().getTerracottaConfiguration().getValueMode());

      //  <cache name="clustered-3"
      //   maxElementsInMemory="1000"
      //   memoryStoreEvictionPolicy="LFU">
      //   <terracotta valueMode="serialization"/>
      //  </cache>
      Ehcache sampleCache3 = configurationHelper.createCacheFromName("clustered-3");
      assertEquals("clustered-3", sampleCache3.getName());
      assertEquals(true, sampleCache3.getCacheConfiguration().isTerracottaClustered());
      assertEquals(TerracottaConfiguration.ValueMode.SERIALIZATION,
              sampleCache3.getCacheConfiguration().getTerracottaConfiguration().getValueMode());

      //  <cache name="clustered-4"
      //   maxElementsInMemory="1000"
      //   memoryStoreEvictionPolicy="LFU">
      //   <terracotta valueMode="identity"/>
      //  </cache>
      Ehcache sampleCache4 = configurationHelper.createCacheFromName("clustered-4");
      assertEquals("clustered-4", sampleCache4.getName());
      assertEquals(true, sampleCache4.getCacheConfiguration().isTerracottaClustered());
      assertEquals(TerracottaConfiguration.ValueMode.IDENTITY,
              sampleCache4.getCacheConfiguration().getTerracottaConfiguration().getValueMode());

      //  <cache name="clustered-5"
      //   maxElementsInMemory="1000"
      //   memoryStoreEvictionPolicy="LFU">
      //   <terracotta coherentReads="false"/>
      //  </cache>
      Ehcache sampleCache5 = configurationHelper.createCacheFromName("clustered-5");
      assertEquals("clustered-5", sampleCache5.getName());
      assertEquals(true, sampleCache5.getCacheConfiguration().isTerracottaClustered());
      assertEquals(false,
              sampleCache5.getCacheConfiguration().getTerracottaConfiguration().getCoherentReads());

      //  <cache name="clustered-6"
      //   maxElementsInMemory="1000"
      //   memoryStoreEvictionPolicy="LFU">
      //   <terracotta orphanEviction="false"/>
      //  </cache>
      Ehcache sampleCache6 = configurationHelper.createCacheFromName("clustered-6");
      assertEquals("clustered-6", sampleCache6.getName());
      assertEquals(true, sampleCache6.getCacheConfiguration().isTerracottaClustered());
      assertEquals(false,
              sampleCache6.getCacheConfiguration().getTerracottaConfiguration().getOrphanEviction());

      //  <cache name="clustered-7"
      //   maxElementsInMemory="1000"
      //   memoryStoreEvictionPolicy="LFU">
      //   <terracotta orphanEvictionPeriod="42"/>
      //  </cache>
      Ehcache sampleCache7 = configurationHelper.createCacheFromName("clustered-7");
      assertEquals("clustered-7", sampleCache7.getName());
      assertEquals(true, sampleCache7.getCacheConfiguration().isTerracottaClustered());
      assertEquals(42,
              sampleCache7.getCacheConfiguration().getTerracottaConfiguration().getOrphanEvictionPeriod());

      //  <cache name="clustered-8"
      //   maxElementsInMemory="1000"
      //   memoryStoreEvictionPolicy="LFU">
      //   <terracotta localKeyCache="true"/>
      //  </cache>
      Ehcache sampleCache8 = configurationHelper.createCacheFromName("clustered-8");
      assertEquals("clustered-8", sampleCache8.getName());
      assertEquals(true, sampleCache8.getCacheConfiguration().isTerracottaClustered());
      assertEquals(true,
              sampleCache8.getCacheConfiguration().getTerracottaConfiguration().getLocalKeyCache());

      //  <cache name="clustered-9"
      //   maxElementsInMemory="1000"
      //   memoryStoreEvictionPolicy="LFU">
      //   <terracotta localKeyCache="true"/>
      //  </cache>
      Ehcache sampleCache9 = configurationHelper.createCacheFromName("clustered-9");
      assertEquals("clustered-9", sampleCache9.getName());
      assertEquals(true, sampleCache9.getCacheConfiguration().isTerracottaClustered());
      assertEquals(42,
              sampleCache9.getCacheConfiguration().getTerracottaConfiguration().getLocalKeyCacheSize());
      
      // assert default value is true always
      assertEquals(true, TerracottaConfiguration.DEFAULT_CACHE_COHERENT);
      
      Ehcache sampleCache10 = configurationHelper.createCacheFromName("clustered-10");
      assertEquals("clustered-10", sampleCache10.getName());
      assertEquals(true, sampleCache10.getCacheConfiguration().isTerracottaClustered());
      assertEquals(true,
              sampleCache10.getCacheConfiguration().getTerracottaConfiguration().isCoherent());
      
      Ehcache sampleCache11 = configurationHelper.createCacheFromName("clustered-11");
      assertEquals("clustered-11", sampleCache11.getName());
      assertEquals(true, sampleCache11.getCacheConfiguration().isTerracottaClustered());
      assertEquals(false,
              sampleCache11.getCacheConfiguration().getTerracottaConfiguration().isCoherent());
      
      Ehcache sampleCache12 = configurationHelper.createCacheFromName("clustered-12");
      assertEquals("clustered-12", sampleCache12.getName());
      assertEquals(true, sampleCache12.getCacheConfiguration().isTerracottaClustered());
      assertEquals(true,
              sampleCache12.getCacheConfiguration().getTerracottaConfiguration().isCoherent());

      // <terracottaConfig>
      //  <url>localhost:9510</url>
      // </terracottaConfig>
      TerracottaConfigConfiguration tcConfig = configuration.getTerracottaConfiguration();
      assertNotNull(tcConfig);
      assertEquals("localhost:9510", tcConfig.getUrl());
=======
        File file = new File(TEST_CONFIG_DIR + "terracotta/ehcache-terracotta.xml");
        Configuration configuration = ConfigurationFactory.parseConfiguration(file);
        ConfigurationHelper configurationHelper = new ConfigurationHelper(manager, configuration);

        assertEquals("tc", configurationHelper.getConfigurationBean().getName());
        assertEquals(false, configurationHelper.getConfigurationBean().getUpdateCheck());
        assertEquals(Configuration.Monitoring.AUTODETECT, configurationHelper.getConfigurationBean().getMonitoring());

        //Check default cache
        Ehcache defaultCache = configurationHelper.createDefaultCache();
        assertEquals("default", defaultCache.getName());
        assertEquals(false, defaultCache.getCacheConfiguration().isEternal());
        assertEquals(5, defaultCache.getCacheConfiguration().getTimeToIdleSeconds());
        assertEquals(10, defaultCache.getCacheConfiguration().getTimeToLiveSeconds());
        assertEquals(false, defaultCache.getCacheConfiguration().isOverflowToDisk());
        assertEquals(10, defaultCache.getCacheConfiguration().getMaxElementsInMemory());
        assertEquals(0, defaultCache.getCacheConfiguration().getMaxElementsOnDisk());
        assertEquals(true, defaultCache.getCacheConfiguration().isTerracottaClustered());
        assertEquals(true, defaultCache.getCacheConfiguration().getTerracottaConfiguration().getCoherentReads());

        //Check caches
        assertEquals(10, configurationHelper.createCaches().size());

        //  <cache name="clustered-1"
        //   maxElementsInMemory="1000"
        //   memoryStoreEvictionPolicy="LFU">
        //   <terracotta/>
        //  </cache>
        Ehcache sampleCache1 = configurationHelper.createCacheFromName("clustered-1");
        assertEquals("clustered-1", sampleCache1.getName());
        assertEquals(true, sampleCache1.getCacheConfiguration().isTerracottaClustered());
        assertEquals(TerracottaConfiguration.ValueMode.SERIALIZATION,
                sampleCache1.getCacheConfiguration().getTerracottaConfiguration().getValueMode());

        //  <cache name="clustered-2"
        //      maxElementsInMemory="1000"
        //            memoryStoreEvictionPolicy="LFU">
        //          <terracotta clustered="false"/>
        //   </cache>
        Ehcache sampleCache2 = configurationHelper.createCacheFromName("clustered-2");
        assertEquals("clustered-2", sampleCache2.getName());
        assertEquals(false, sampleCache2.getCacheConfiguration().isTerracottaClustered());
        assertEquals(TerracottaConfiguration.ValueMode.SERIALIZATION,
                sampleCache2.getCacheConfiguration().getTerracottaConfiguration().getValueMode());

        //  <cache name="clustered-3"
        //   maxElementsInMemory="1000"
        //   memoryStoreEvictionPolicy="LFU">
        //   <terracotta valueMode="serialization"/>
        //  </cache>
        Ehcache sampleCache3 = configurationHelper.createCacheFromName("clustered-3");
        assertEquals("clustered-3", sampleCache3.getName());
        assertEquals(true, sampleCache3.getCacheConfiguration().isTerracottaClustered());
        assertEquals(TerracottaConfiguration.ValueMode.SERIALIZATION,
                sampleCache3.getCacheConfiguration().getTerracottaConfiguration().getValueMode());

        //  <cache name="clustered-4"
        //   maxElementsInMemory="1000"
        //   memoryStoreEvictionPolicy="LFU">
        //   <terracotta valueMode="identity"/>
        //  </cache>
        Ehcache sampleCache4 = configurationHelper.createCacheFromName("clustered-4");
        assertEquals("clustered-4", sampleCache4.getName());
        assertEquals(true, sampleCache4.getCacheConfiguration().isTerracottaClustered());
        assertEquals(TerracottaConfiguration.ValueMode.IDENTITY,
                sampleCache4.getCacheConfiguration().getTerracottaConfiguration().getValueMode());

        //  <cache name="clustered-5"
        //   maxElementsInMemory="1000"
        //   memoryStoreEvictionPolicy="LFU">
        //   <terracotta coherentReads="false"/>
        //  </cache>
        Ehcache sampleCache5 = configurationHelper.createCacheFromName("clustered-5");
        assertEquals("clustered-5", sampleCache5.getName());
        assertEquals(true, sampleCache5.getCacheConfiguration().isTerracottaClustered());
        assertEquals(false,
                sampleCache5.getCacheConfiguration().getTerracottaConfiguration().getCoherentReads());

        //  <cache name="clustered-6"
        //   maxElementsInMemory="1000"
        //   memoryStoreEvictionPolicy="LFU">
        //   <terracotta orphanEviction="false"/>
        //  </cache>
        Ehcache sampleCache6 = configurationHelper.createCacheFromName("clustered-6");
        assertEquals("clustered-6", sampleCache6.getName());
        assertEquals(true, sampleCache6.getCacheConfiguration().isTerracottaClustered());
        assertEquals(false,
                sampleCache6.getCacheConfiguration().getTerracottaConfiguration().getOrphanEviction());

        //  <cache name="clustered-7"
        //   maxElementsInMemory="1000"
        //   memoryStoreEvictionPolicy="LFU">
        //   <terracotta orphanEvictionPeriod="42"/>
        //  </cache>
        Ehcache sampleCache7 = configurationHelper.createCacheFromName("clustered-7");
        assertEquals("clustered-7", sampleCache7.getName());
        assertEquals(true, sampleCache7.getCacheConfiguration().isTerracottaClustered());
        assertEquals(42,
                sampleCache7.getCacheConfiguration().getTerracottaConfiguration().getOrphanEvictionPeriod());

        //  <cache name="clustered-8"
        //   maxElementsInMemory="1000"
        //   memoryStoreEvictionPolicy="LFU">
        //   <terracotta localKeyCache="true"/>
        //  </cache>
        Ehcache sampleCache8 = configurationHelper.createCacheFromName("clustered-8");
        assertEquals("clustered-8", sampleCache8.getName());
        assertEquals(true, sampleCache8.getCacheConfiguration().isTerracottaClustered());
        assertEquals(true,
                sampleCache8.getCacheConfiguration().getTerracottaConfiguration().getLocalKeyCache());

        //  <cache name="clustered-9"
        //   maxElementsInMemory="1000"
        //   memoryStoreEvictionPolicy="LFU">
        //   <terracotta localKeyCache="true"/>
        //  </cache>
        Ehcache sampleCache9 = configurationHelper.createCacheFromName("clustered-9");
        assertEquals("clustered-9", sampleCache9.getName());
        assertEquals(true, sampleCache9.getCacheConfiguration().isTerracottaClustered());
        assertEquals(42,
                sampleCache9.getCacheConfiguration().getTerracottaConfiguration().getLocalKeyCacheSize());

        // <terracottaConfig>
        //  <url>localhost:9510</url>
        // </terracottaConfig>
        TerracottaConfigConfiguration tcConfig = configuration.getTerracottaConfiguration();
        assertNotNull(tcConfig);
        assertEquals("localhost:9510", tcConfig.getUrl());
>>>>>>> c7dfc49f
    }


    /**
     * Test tc-config embedded in ehcache.xml
     */
    @Test
    public void testTerracottaEmbeddedConfig() {
        File file = new File(TEST_CONFIG_DIR + "terracotta/ehcache-tc-embedded.xml");
        Configuration configuration = ConfigurationFactory.parseConfiguration(file);
        ConfigurationHelper configurationHelper = new ConfigurationHelper(manager, configuration);

        assertEquals("tc", configurationHelper.getConfigurationBean().getName());
        assertEquals(false, configurationHelper.getConfigurationBean().getUpdateCheck());
        assertEquals(Configuration.Monitoring.AUTODETECT, configurationHelper.getConfigurationBean().getMonitoring());

        //Check default cache
        Ehcache defaultCache = configurationHelper.createDefaultCache();
        assertEquals("default", defaultCache.getName());
        assertEquals(false, defaultCache.getCacheConfiguration().isEternal());
        assertEquals(5, defaultCache.getCacheConfiguration().getTimeToIdleSeconds());
        assertEquals(10, defaultCache.getCacheConfiguration().getTimeToLiveSeconds());
        assertEquals(false, defaultCache.getCacheConfiguration().isOverflowToDisk());
        assertEquals(10, defaultCache.getCacheConfiguration().getMaxElementsInMemory());
        assertEquals(0, defaultCache.getCacheConfiguration().getMaxElementsOnDisk());
        assertEquals(true, defaultCache.getCacheConfiguration().isTerracottaClustered());

        //Check caches
        assertEquals(1, configurationHelper.createCaches().size());

        //  <cache name="clustered-1"
        //   maxElementsInMemory="1000"
        //   memoryStoreEvictionPolicy="LFU">
        //   <terracotta/>
        //  </cache>
        Ehcache sampleCache1 = configurationHelper.createCacheFromName("clustered-1");
        assertEquals("clustered-1", sampleCache1.getName());
        assertEquals(true, sampleCache1.getCacheConfiguration().isTerracottaClustered());
        assertEquals(TerracottaConfiguration.ValueMode.SERIALIZATION,
                sampleCache1.getCacheConfiguration().getTerracottaConfiguration().getValueMode());

        // <terracottaConfig>
        //  <tc-config> ... </tc-config>
        // </terracottaConfig>
        TerracottaConfigConfiguration tcConfig = configuration.getTerracottaConfiguration();
        assertNotNull(tcConfig);
        assertEquals(null, tcConfig.getUrl());
        String embeddedConfig = tcConfig.getEmbeddedConfig();
        assertEquals("<tc:tc-config xmlns:tc=\"http://www.terracotta.org/config\"> " +
                "<servers> <server host=\"server1\" name=\"s1\"></server> " +
                "<server host=\"server2\" name=\"s2\"></server> </servers> " +
                "<clients> <logs>app/logs-%i</logs> </clients> </tc:tc-config>",
                removeLotsOfWhitespace(tcConfig.getEmbeddedConfig()));
    }

    @Test
    public void testTerracottaEmbeddedXsdConfig() {
        File file = new File(TEST_CONFIG_DIR
                + "terracotta/ehcache-tc-embedded-xsd.xml");
        Configuration configuration = ConfigurationFactory
                .parseConfiguration(file);
        ConfigurationHelper configurationHelper = new ConfigurationHelper(
                manager, configuration);

        assertEquals("tc", configurationHelper.getConfigurationBean().getName());
        assertEquals(false, configurationHelper.getConfigurationBean()
                .getUpdateCheck());
        assertEquals(Configuration.Monitoring.AUTODETECT, configurationHelper
                .getConfigurationBean().getMonitoring());

        // <terracottaConfig>
        // <tc-config> ... </tc-config>
        // </terracottaConfig>
        TerracottaConfigConfiguration tcConfig = configuration
                .getTerracottaConfiguration();
        assertNotNull(tcConfig);
        assertEquals(null, tcConfig.getUrl());
        String embeddedConfig = tcConfig.getEmbeddedConfig();
        assertEquals(
                "<tc:tc-config xmlns:tc=\"http://www.terracotta.org/config\"> <servers> "
                        + "<server host=\"server1\" name=\"s1\"></server> "
                        + "<server host=\"server2\" name=\"s2\"></server> </servers> "
                        + "<clients> <logs>app/logs-%i</logs> </clients> </tc:tc-config>",
                removeLotsOfWhitespace(tcConfig.getEmbeddedConfig()));
    }

    /**
     * Test invalid combination of overflow to disk and terracotta ehcache.xml
     */
    @Test
    public void testTerracottaInvalidConfig1() {
        File file = new File(TEST_CONFIG_DIR + "terracotta/ehcache-terracotta-invalid1.xml");
        try {
            Configuration configuration = ConfigurationFactory.parseConfiguration(file);
            fail("expecting exception to be thrown");
        } catch (CacheException e) {
            assertTrue(e.getMessage().contains("overflowToDisk isn't supported for a clustered Terracotta cache"));
        }
    }

    /**
     * Test invalid combination of disk persistent and terracotta ehcache.xml
     */
    @Test
    public void testTerracottaInvalidConfig2() {
        File file = new File(TEST_CONFIG_DIR + "terracotta/ehcache-terracotta-invalid2.xml");
        try {
            Configuration configuration = ConfigurationFactory.parseConfiguration(file);
            fail("expecting exception to be thrown");
        } catch (CacheException e) {
            assertTrue(e.getMessage().contains("diskPersistent isn't supported for a clustered Terracotta cache"));
        }
    }

    /**
     * Test invalid combination of replicated and terracotta ehcache.xml
     */
    @Test
    public void testTerracottaInvalidConfig3() {
        File file = new File(TEST_CONFIG_DIR + "terracotta/ehcache-terracotta-invalid3.xml");
        try {
            Configuration configuration = ConfigurationFactory.parseConfiguration(file);
            fail("expecting exception to be thrown");
        } catch (CacheException e) {
            assertTrue(e.getMessage().contains("cache replication isn't supported for a clustered Terracotta cache"));
        }
    }

    /**
     * Test invalid combination of replicated and terracotta ehcache.xml
     */
    @Test
    public void testTerracottaInvalidConfig4() {
        File file = new File(TEST_CONFIG_DIR + "terracotta/ehcache-terracotta-invalid4.xml");
        try {
            Configuration configuration = ConfigurationFactory.parseConfiguration(file);
            fail("expecting exception to be thrown");
        } catch (CacheException e) {
            assertTrue(e.getMessage().contains("cache replication isn't supported for a clustered Terracotta cache"));
        }
    }

    /**
     * Test invalid combination of replicated and terracotta ehcache.xml
     */
    @Test
    public void testTerracottaInvalidConfig5() {
        File file = new File(TEST_CONFIG_DIR + "terracotta/ehcache-terracotta-invalid5.xml");
        try {
            Configuration configuration = ConfigurationFactory.parseConfiguration(file);
            fail("expecting exception to be thrown");
        } catch (CacheException e) {
            assertTrue(e.getMessage().contains("cache replication isn't supported for a clustered Terracotta cache"));
        }
    }

    private String removeLotsOfWhitespace(String str) {
        return str.replace("\t", "").replace("\r", "").replace("\n", "").replaceAll("\\s+", " ");
    }

    @Test
    public void testMonitoringOn() {
        File file = new File(TEST_CONFIG_DIR + "ehcache-monitoring-on.xml");
        Configuration configuration = ConfigurationFactory.parseConfiguration(file);
        ConfigurationHelper configurationHelper = new ConfigurationHelper(manager, configuration);

        assertEquals(Configuration.Monitoring.ON, configurationHelper.getConfigurationBean().getMonitoring());
    }

    @Test
    public void testMonitoringOff() {
        File file = new File(TEST_CONFIG_DIR + "ehcache-monitoring-off.xml");
        Configuration configuration = ConfigurationFactory.parseConfiguration(file);
        ConfigurationHelper configurationHelper = new ConfigurationHelper(manager, configuration);

        assertEquals(Configuration.Monitoring.OFF, configurationHelper.getConfigurationBean().getMonitoring());
    }

    @Test
    public void testMonitoringAutodetect() {
        File file = new File(TEST_CONFIG_DIR + "ehcache-monitoring-autodetect.xml");
        Configuration configuration = ConfigurationFactory.parseConfiguration(file);
        ConfigurationHelper configurationHelper = new ConfigurationHelper(manager, configuration);

        assertEquals(Configuration.Monitoring.AUTODETECT, configurationHelper.getConfigurationBean().getMonitoring());
    }

    /**
     * Test cache writer config
     */
    @Test
    public void testWriterConfig() {
        File file = new File(TEST_CONFIG_DIR + "ehcache-writer.xml");
        Configuration configuration = ConfigurationFactory.parseConfiguration(file);
        ConfigurationHelper configurationHelper = new ConfigurationHelper(manager, configuration);

        CacheWriterConfiguration defaultCacheWriterConfig = new CacheWriterConfiguration();

        CacheConfiguration configDefault = configurationHelper.getConfigurationBean().getDefaultCacheConfiguration();
        assertEquals(false, configDefault.isEternal());
        assertEquals(5, configDefault.getTimeToIdleSeconds());
        assertEquals(10, configDefault.getTimeToLiveSeconds());
        assertEquals(false, configDefault.isOverflowToDisk());
        assertEquals(10, configDefault.getMaxElementsInMemory());
        assertNotNull(configDefault.getCacheWriterConfiguration());
        assertEquals(defaultCacheWriterConfig.getWriteMode(), configDefault.getCacheWriterConfiguration().getWriteMode());
        assertEquals(defaultCacheWriterConfig.getCacheWriterFactoryConfiguration(), configDefault.getCacheWriterConfiguration().getCacheWriterFactoryConfiguration());
        assertEquals(defaultCacheWriterConfig.getNotifyListenersOnException(), configDefault.getCacheWriterConfiguration().getNotifyListenersOnException());
        assertEquals(defaultCacheWriterConfig.getMaxWriteDelay(), configDefault.getCacheWriterConfiguration().getMaxWriteDelay());
        assertEquals(defaultCacheWriterConfig.getRateLimitPerSecond(), configDefault.getCacheWriterConfiguration().getRateLimitPerSecond());
        assertEquals(defaultCacheWriterConfig.getWriteCoalescing(), configDefault.getCacheWriterConfiguration().getWriteCoalescing());
        assertEquals(defaultCacheWriterConfig.getWriteBatching(), configDefault.getCacheWriterConfiguration().getWriteBatching());
        assertEquals(defaultCacheWriterConfig.getWriteBatchSize(), configDefault.getCacheWriterConfiguration().getWriteBatchSize());
        assertEquals(defaultCacheWriterConfig.getRetryAttempts(), configDefault.getCacheWriterConfiguration().getRetryAttempts());
        assertEquals(defaultCacheWriterConfig.getRetryAttemptDelaySeconds(), configDefault.getCacheWriterConfiguration().getRetryAttemptDelaySeconds());

        Ehcache defaultCache = configurationHelper.createDefaultCache();
        assertEquals("default", defaultCache.getName());
        assertNotNull(defaultCache.getCacheConfiguration().getCacheWriterConfiguration());

        Map<String, CacheConfiguration> configs = configurationHelper.getConfigurationBean().getCacheConfigurations();
        CacheConfiguration config1 = configs.get("writeThroughCache1");
        assertNotNull(config1.getCacheWriterConfiguration());
        assertEquals(defaultCacheWriterConfig.getWriteMode(), config1.getCacheWriterConfiguration().getWriteMode());
        assertEquals(defaultCacheWriterConfig.getCacheWriterFactoryConfiguration(), config1.getCacheWriterConfiguration().getCacheWriterFactoryConfiguration());
        assertEquals(defaultCacheWriterConfig.getNotifyListenersOnException(), config1.getCacheWriterConfiguration().getNotifyListenersOnException());
        assertEquals(defaultCacheWriterConfig.getMaxWriteDelay(), config1.getCacheWriterConfiguration().getMaxWriteDelay());
        assertEquals(defaultCacheWriterConfig.getRateLimitPerSecond(), config1.getCacheWriterConfiguration().getRateLimitPerSecond());
        assertEquals(defaultCacheWriterConfig.getWriteCoalescing(), config1.getCacheWriterConfiguration().getWriteCoalescing());
        assertEquals(defaultCacheWriterConfig.getWriteBatching(), config1.getCacheWriterConfiguration().getWriteBatching());
        assertEquals(defaultCacheWriterConfig.getWriteBatchSize(), config1.getCacheWriterConfiguration().getWriteBatchSize());
        assertEquals(defaultCacheWriterConfig.getRetryAttempts(), config1.getCacheWriterConfiguration().getRetryAttempts());
        assertEquals(defaultCacheWriterConfig.getRetryAttemptDelaySeconds(), config1.getCacheWriterConfiguration().getRetryAttemptDelaySeconds());

        CacheConfiguration config2 = configs.get("writeThroughCache2");
        assertNotNull(config2.getCacheWriterConfiguration());
        assertEquals(defaultCacheWriterConfig.getWriteMode(), config2.getCacheWriterConfiguration().getWriteMode());
        assertEquals(defaultCacheWriterConfig.getCacheWriterFactoryConfiguration(), config2.getCacheWriterConfiguration().getCacheWriterFactoryConfiguration());
        assertEquals(defaultCacheWriterConfig.getNotifyListenersOnException(), config2.getCacheWriterConfiguration().getNotifyListenersOnException());
        assertEquals(defaultCacheWriterConfig.getMaxWriteDelay(), config2.getCacheWriterConfiguration().getMaxWriteDelay());
        assertEquals(defaultCacheWriterConfig.getRateLimitPerSecond(), config2.getCacheWriterConfiguration().getRateLimitPerSecond());
        assertEquals(defaultCacheWriterConfig.getWriteCoalescing(), config2.getCacheWriterConfiguration().getWriteCoalescing());
        assertEquals(defaultCacheWriterConfig.getWriteBatching(), config2.getCacheWriterConfiguration().getWriteBatching());
        assertEquals(defaultCacheWriterConfig.getWriteBatchSize(), config2.getCacheWriterConfiguration().getWriteBatchSize());
        assertEquals(defaultCacheWriterConfig.getRetryAttempts(), config2.getCacheWriterConfiguration().getRetryAttempts());
        assertEquals(defaultCacheWriterConfig.getRetryAttemptDelaySeconds(), config2.getCacheWriterConfiguration().getRetryAttemptDelaySeconds());

        CacheConfiguration config3 = configs.get("writeThroughCache3");
        assertNotNull(config3.getCacheWriterConfiguration());
        assertEquals(CacheWriterConfiguration.WriteMode.WRITE_THROUGH, config3.getCacheWriterConfiguration().getWriteMode());
        assertEquals(defaultCacheWriterConfig.getCacheWriterFactoryConfiguration(), config3.getCacheWriterConfiguration().getCacheWriterFactoryConfiguration());
        assertEquals(true, config3.getCacheWriterConfiguration().getNotifyListenersOnException());
        assertEquals(30, config3.getCacheWriterConfiguration().getMaxWriteDelay());
        assertEquals(10, config3.getCacheWriterConfiguration().getRateLimitPerSecond());
        assertEquals(true, config3.getCacheWriterConfiguration().getWriteCoalescing());
        assertEquals(true, config3.getCacheWriterConfiguration().getWriteBatching());
        assertEquals(8, config3.getCacheWriterConfiguration().getWriteBatchSize());
        assertEquals(20, config3.getCacheWriterConfiguration().getRetryAttempts());
        assertEquals(60, config3.getCacheWriterConfiguration().getRetryAttemptDelaySeconds());

        CacheConfiguration config4 = configs.get("writeThroughCache4");
        assertNotNull(config4.getCacheWriterConfiguration());
        assertEquals(CacheWriterConfiguration.WriteMode.WRITE_THROUGH, config4.getCacheWriterConfiguration().getWriteMode());
        assertEquals("net.sf.ehcache.writer.WriteThroughTestCacheWriterFactory", config4.getCacheWriterConfiguration().getCacheWriterFactoryConfiguration().getFullyQualifiedClassPath());
        assertEquals(null, config4.getCacheWriterConfiguration().getCacheWriterFactoryConfiguration().getProperties());
        assertEquals(null, config4.getCacheWriterConfiguration().getCacheWriterFactoryConfiguration().getPropertySeparator());
        assertEquals(false, config4.getCacheWriterConfiguration().getNotifyListenersOnException());
        assertEquals(0, config4.getCacheWriterConfiguration().getMaxWriteDelay());
        assertEquals(0, config4.getCacheWriterConfiguration().getRateLimitPerSecond());
        assertEquals(false, config4.getCacheWriterConfiguration().getWriteCoalescing());
        assertEquals(false, config4.getCacheWriterConfiguration().getWriteBatching());
        assertEquals(1, config4.getCacheWriterConfiguration().getWriteBatchSize());
        assertEquals(0, config4.getCacheWriterConfiguration().getRetryAttempts());
        assertEquals(0, config4.getCacheWriterConfiguration().getRetryAttemptDelaySeconds());

        CacheConfiguration config5 = configs.get("writeBehindCache5");
        assertNotNull(config5.getCacheWriterConfiguration());
        assertEquals(CacheWriterConfiguration.WriteMode.WRITE_BEHIND, config5.getCacheWriterConfiguration().getWriteMode());
        assertEquals("net.sf.ehcache.writer.WriteThroughTestCacheWriterFactory", config5.getCacheWriterConfiguration().getCacheWriterFactoryConfiguration().getFullyQualifiedClassPath());
        assertEquals("just.some.property=test; another.property=test2", config5.getCacheWriterConfiguration().getCacheWriterFactoryConfiguration().getProperties());
        assertEquals(";", config5.getCacheWriterConfiguration().getCacheWriterFactoryConfiguration().getPropertySeparator());
        assertEquals(true, config5.getCacheWriterConfiguration().getNotifyListenersOnException());
        assertEquals(8, config5.getCacheWriterConfiguration().getMaxWriteDelay());
        assertEquals(5, config5.getCacheWriterConfiguration().getRateLimitPerSecond());
        assertEquals(true, config5.getCacheWriterConfiguration().getWriteCoalescing());
        assertEquals(false, config5.getCacheWriterConfiguration().getWriteBatching());
        assertEquals(20, config5.getCacheWriterConfiguration().getWriteBatchSize());
        assertEquals(2, config5.getCacheWriterConfiguration().getRetryAttempts());
        assertEquals(2, config5.getCacheWriterConfiguration().getRetryAttemptDelaySeconds());
        Ehcache cache5 = configurationHelper.createCacheFromName("writeBehindCache5");
        Properties properties5 = ((WriteThroughTestCacheWriter)cache5.getRegisteredCacheWriter()).getProperties();
        assertEquals(2, properties5.size());
        assertEquals("test", properties5.getProperty("just.some.property"));
        assertEquals("test2", properties5.getProperty("another.property"));
    }
}<|MERGE_RESOLUTION|>--- conflicted
+++ resolved
@@ -1061,128 +1061,127 @@
      */
     @Test
     public void testTerracottaConfiguration() {
-<<<<<<< HEAD
-      File file = new File(TEST_CONFIG_DIR + "terracotta/ehcache-terracotta.xml");
-      Configuration configuration = ConfigurationFactory.parseConfiguration(file);
-      ConfigurationHelper configurationHelper = new ConfigurationHelper(manager, configuration);
-
-      assertEquals("tc", configurationHelper.getConfigurationBean().getName());
-      assertEquals(false, configurationHelper.getConfigurationBean().getUpdateCheck());
-      assertEquals(Configuration.Monitoring.AUTODETECT, configurationHelper.getConfigurationBean().getMonitoring());
-
-      //Check default cache
-      Ehcache defaultCache = configurationHelper.createDefaultCache();
-      assertEquals("default", defaultCache.getName());
-      assertEquals(false, defaultCache.getCacheConfiguration().isEternal());
-      assertEquals(5, defaultCache.getCacheConfiguration().getTimeToIdleSeconds());
-      assertEquals(10, defaultCache.getCacheConfiguration().getTimeToLiveSeconds());
-      assertEquals(false, defaultCache.getCacheConfiguration().isOverflowToDisk());
-      assertEquals(10, defaultCache.getCacheConfiguration().getMaxElementsInMemory());
-      assertEquals(0, defaultCache.getCacheConfiguration().getMaxElementsOnDisk());
-      assertEquals(true, defaultCache.getCacheConfiguration().isTerracottaClustered());
-      assertEquals(true, defaultCache.getCacheConfiguration().getTerracottaConfiguration().getCoherentReads());
+        File file = new File(TEST_CONFIG_DIR + "terracotta/ehcache-terracotta.xml");
+        Configuration configuration = ConfigurationFactory.parseConfiguration(file);
+        ConfigurationHelper configurationHelper = new ConfigurationHelper(manager, configuration);
+
+        assertEquals("tc", configurationHelper.getConfigurationBean().getName());
+        assertEquals(false, configurationHelper.getConfigurationBean().getUpdateCheck());
+        assertEquals(Configuration.Monitoring.AUTODETECT, configurationHelper.getConfigurationBean().getMonitoring());
+
+        //Check default cache
+        Ehcache defaultCache = configurationHelper.createDefaultCache();
+        assertEquals("default", defaultCache.getName());
+        assertEquals(false, defaultCache.getCacheConfiguration().isEternal());
+        assertEquals(5, defaultCache.getCacheConfiguration().getTimeToIdleSeconds());
+        assertEquals(10, defaultCache.getCacheConfiguration().getTimeToLiveSeconds());
+        assertEquals(false, defaultCache.getCacheConfiguration().isOverflowToDisk());
+        assertEquals(10, defaultCache.getCacheConfiguration().getMaxElementsInMemory());
+        assertEquals(0, defaultCache.getCacheConfiguration().getMaxElementsOnDisk());
+        assertEquals(true, defaultCache.getCacheConfiguration().isTerracottaClustered());
+        assertEquals(true, defaultCache.getCacheConfiguration().getTerracottaConfiguration().getCoherentReads());
 
       //Check caches
       assertEquals(13, configurationHelper.createCaches().size());
 
-      //  <cache name="clustered-1"
-      //   maxElementsInMemory="1000"
-      //   memoryStoreEvictionPolicy="LFU">
-      //   <terracotta/>
-      //  </cache>
-      Ehcache sampleCache1 = configurationHelper.createCacheFromName("clustered-1");
-      assertEquals("clustered-1", sampleCache1.getName());
-      assertEquals(true, sampleCache1.getCacheConfiguration().isTerracottaClustered());
-      assertEquals(TerracottaConfiguration.ValueMode.SERIALIZATION,
-                  sampleCache1.getCacheConfiguration().getTerracottaConfiguration().getValueMode());
-
-      //  <cache name="clustered-2"
-      //      maxElementsInMemory="1000"
-      //            memoryStoreEvictionPolicy="LFU">
-      //          <terracotta clustered="false"/>
-      //   </cache>
-      Ehcache sampleCache2 = configurationHelper.createCacheFromName("clustered-2");
-      assertEquals("clustered-2", sampleCache2.getName());
-      assertEquals(false, sampleCache2.getCacheConfiguration().isTerracottaClustered());
-      assertEquals(TerracottaConfiguration.ValueMode.SERIALIZATION,
-              sampleCache2.getCacheConfiguration().getTerracottaConfiguration().getValueMode());
-
-      //  <cache name="clustered-3"
-      //   maxElementsInMemory="1000"
-      //   memoryStoreEvictionPolicy="LFU">
-      //   <terracotta valueMode="serialization"/>
-      //  </cache>
-      Ehcache sampleCache3 = configurationHelper.createCacheFromName("clustered-3");
-      assertEquals("clustered-3", sampleCache3.getName());
-      assertEquals(true, sampleCache3.getCacheConfiguration().isTerracottaClustered());
-      assertEquals(TerracottaConfiguration.ValueMode.SERIALIZATION,
-              sampleCache3.getCacheConfiguration().getTerracottaConfiguration().getValueMode());
-
-      //  <cache name="clustered-4"
-      //   maxElementsInMemory="1000"
-      //   memoryStoreEvictionPolicy="LFU">
-      //   <terracotta valueMode="identity"/>
-      //  </cache>
-      Ehcache sampleCache4 = configurationHelper.createCacheFromName("clustered-4");
-      assertEquals("clustered-4", sampleCache4.getName());
-      assertEquals(true, sampleCache4.getCacheConfiguration().isTerracottaClustered());
-      assertEquals(TerracottaConfiguration.ValueMode.IDENTITY,
-              sampleCache4.getCacheConfiguration().getTerracottaConfiguration().getValueMode());
-
-      //  <cache name="clustered-5"
-      //   maxElementsInMemory="1000"
-      //   memoryStoreEvictionPolicy="LFU">
-      //   <terracotta coherentReads="false"/>
-      //  </cache>
-      Ehcache sampleCache5 = configurationHelper.createCacheFromName("clustered-5");
-      assertEquals("clustered-5", sampleCache5.getName());
-      assertEquals(true, sampleCache5.getCacheConfiguration().isTerracottaClustered());
-      assertEquals(false,
-              sampleCache5.getCacheConfiguration().getTerracottaConfiguration().getCoherentReads());
-
-      //  <cache name="clustered-6"
-      //   maxElementsInMemory="1000"
-      //   memoryStoreEvictionPolicy="LFU">
-      //   <terracotta orphanEviction="false"/>
-      //  </cache>
-      Ehcache sampleCache6 = configurationHelper.createCacheFromName("clustered-6");
-      assertEquals("clustered-6", sampleCache6.getName());
-      assertEquals(true, sampleCache6.getCacheConfiguration().isTerracottaClustered());
-      assertEquals(false,
-              sampleCache6.getCacheConfiguration().getTerracottaConfiguration().getOrphanEviction());
-
-      //  <cache name="clustered-7"
-      //   maxElementsInMemory="1000"
-      //   memoryStoreEvictionPolicy="LFU">
-      //   <terracotta orphanEvictionPeriod="42"/>
-      //  </cache>
-      Ehcache sampleCache7 = configurationHelper.createCacheFromName("clustered-7");
-      assertEquals("clustered-7", sampleCache7.getName());
-      assertEquals(true, sampleCache7.getCacheConfiguration().isTerracottaClustered());
-      assertEquals(42,
-              sampleCache7.getCacheConfiguration().getTerracottaConfiguration().getOrphanEvictionPeriod());
-
-      //  <cache name="clustered-8"
-      //   maxElementsInMemory="1000"
-      //   memoryStoreEvictionPolicy="LFU">
-      //   <terracotta localKeyCache="true"/>
-      //  </cache>
-      Ehcache sampleCache8 = configurationHelper.createCacheFromName("clustered-8");
-      assertEquals("clustered-8", sampleCache8.getName());
-      assertEquals(true, sampleCache8.getCacheConfiguration().isTerracottaClustered());
-      assertEquals(true,
-              sampleCache8.getCacheConfiguration().getTerracottaConfiguration().getLocalKeyCache());
-
-      //  <cache name="clustered-9"
-      //   maxElementsInMemory="1000"
-      //   memoryStoreEvictionPolicy="LFU">
-      //   <terracotta localKeyCache="true"/>
-      //  </cache>
-      Ehcache sampleCache9 = configurationHelper.createCacheFromName("clustered-9");
-      assertEquals("clustered-9", sampleCache9.getName());
-      assertEquals(true, sampleCache9.getCacheConfiguration().isTerracottaClustered());
-      assertEquals(42,
-              sampleCache9.getCacheConfiguration().getTerracottaConfiguration().getLocalKeyCacheSize());
+        //  <cache name="clustered-1"
+        //   maxElementsInMemory="1000"
+        //   memoryStoreEvictionPolicy="LFU">
+        //   <terracotta/>
+        //  </cache>
+        Ehcache sampleCache1 = configurationHelper.createCacheFromName("clustered-1");
+        assertEquals("clustered-1", sampleCache1.getName());
+        assertEquals(true, sampleCache1.getCacheConfiguration().isTerracottaClustered());
+        assertEquals(TerracottaConfiguration.ValueMode.SERIALIZATION,
+                sampleCache1.getCacheConfiguration().getTerracottaConfiguration().getValueMode());
+
+        //  <cache name="clustered-2"
+        //      maxElementsInMemory="1000"
+        //            memoryStoreEvictionPolicy="LFU">
+        //          <terracotta clustered="false"/>
+        //   </cache>
+        Ehcache sampleCache2 = configurationHelper.createCacheFromName("clustered-2");
+        assertEquals("clustered-2", sampleCache2.getName());
+        assertEquals(false, sampleCache2.getCacheConfiguration().isTerracottaClustered());
+        assertEquals(TerracottaConfiguration.ValueMode.SERIALIZATION,
+                sampleCache2.getCacheConfiguration().getTerracottaConfiguration().getValueMode());
+
+        //  <cache name="clustered-3"
+        //   maxElementsInMemory="1000"
+        //   memoryStoreEvictionPolicy="LFU">
+        //   <terracotta valueMode="serialization"/>
+        //  </cache>
+        Ehcache sampleCache3 = configurationHelper.createCacheFromName("clustered-3");
+        assertEquals("clustered-3", sampleCache3.getName());
+        assertEquals(true, sampleCache3.getCacheConfiguration().isTerracottaClustered());
+        assertEquals(TerracottaConfiguration.ValueMode.SERIALIZATION,
+                sampleCache3.getCacheConfiguration().getTerracottaConfiguration().getValueMode());
+
+        //  <cache name="clustered-4"
+        //   maxElementsInMemory="1000"
+        //   memoryStoreEvictionPolicy="LFU">
+        //   <terracotta valueMode="identity"/>
+        //  </cache>
+        Ehcache sampleCache4 = configurationHelper.createCacheFromName("clustered-4");
+        assertEquals("clustered-4", sampleCache4.getName());
+        assertEquals(true, sampleCache4.getCacheConfiguration().isTerracottaClustered());
+        assertEquals(TerracottaConfiguration.ValueMode.IDENTITY,
+                sampleCache4.getCacheConfiguration().getTerracottaConfiguration().getValueMode());
+
+        //  <cache name="clustered-5"
+        //   maxElementsInMemory="1000"
+        //   memoryStoreEvictionPolicy="LFU">
+        //   <terracotta coherentReads="false"/>
+        //  </cache>
+        Ehcache sampleCache5 = configurationHelper.createCacheFromName("clustered-5");
+        assertEquals("clustered-5", sampleCache5.getName());
+        assertEquals(true, sampleCache5.getCacheConfiguration().isTerracottaClustered());
+        assertEquals(false,
+                sampleCache5.getCacheConfiguration().getTerracottaConfiguration().getCoherentReads());
+
+        //  <cache name="clustered-6"
+        //   maxElementsInMemory="1000"
+        //   memoryStoreEvictionPolicy="LFU">
+        //   <terracotta orphanEviction="false"/>
+        //  </cache>
+        Ehcache sampleCache6 = configurationHelper.createCacheFromName("clustered-6");
+        assertEquals("clustered-6", sampleCache6.getName());
+        assertEquals(true, sampleCache6.getCacheConfiguration().isTerracottaClustered());
+        assertEquals(false,
+                sampleCache6.getCacheConfiguration().getTerracottaConfiguration().getOrphanEviction());
+
+        //  <cache name="clustered-7"
+        //   maxElementsInMemory="1000"
+        //   memoryStoreEvictionPolicy="LFU">
+        //   <terracotta orphanEvictionPeriod="42"/>
+        //  </cache>
+        Ehcache sampleCache7 = configurationHelper.createCacheFromName("clustered-7");
+        assertEquals("clustered-7", sampleCache7.getName());
+        assertEquals(true, sampleCache7.getCacheConfiguration().isTerracottaClustered());
+        assertEquals(42,
+                sampleCache7.getCacheConfiguration().getTerracottaConfiguration().getOrphanEvictionPeriod());
+
+        //  <cache name="clustered-8"
+        //   maxElementsInMemory="1000"
+        //   memoryStoreEvictionPolicy="LFU">
+        //   <terracotta localKeyCache="true"/>
+        //  </cache>
+        Ehcache sampleCache8 = configurationHelper.createCacheFromName("clustered-8");
+        assertEquals("clustered-8", sampleCache8.getName());
+        assertEquals(true, sampleCache8.getCacheConfiguration().isTerracottaClustered());
+        assertEquals(true,
+                sampleCache8.getCacheConfiguration().getTerracottaConfiguration().getLocalKeyCache());
+
+        //  <cache name="clustered-9"
+        //   maxElementsInMemory="1000"
+        //   memoryStoreEvictionPolicy="LFU">
+        //   <terracotta localKeyCache="true"/>
+        //  </cache>
+        Ehcache sampleCache9 = configurationHelper.createCacheFromName("clustered-9");
+        assertEquals("clustered-9", sampleCache9.getName());
+        assertEquals(true, sampleCache9.getCacheConfiguration().isTerracottaClustered());
+        assertEquals(42,
+                sampleCache9.getCacheConfiguration().getTerracottaConfiguration().getLocalKeyCacheSize());
       
       // assert default value is true always
       assertEquals(true, TerracottaConfiguration.DEFAULT_CACHE_COHERENT);
@@ -1205,142 +1204,12 @@
       assertEquals(true,
               sampleCache12.getCacheConfiguration().getTerracottaConfiguration().isCoherent());
 
-      // <terracottaConfig>
-      //  <url>localhost:9510</url>
-      // </terracottaConfig>
-      TerracottaConfigConfiguration tcConfig = configuration.getTerracottaConfiguration();
-      assertNotNull(tcConfig);
-      assertEquals("localhost:9510", tcConfig.getUrl());
-=======
-        File file = new File(TEST_CONFIG_DIR + "terracotta/ehcache-terracotta.xml");
-        Configuration configuration = ConfigurationFactory.parseConfiguration(file);
-        ConfigurationHelper configurationHelper = new ConfigurationHelper(manager, configuration);
-
-        assertEquals("tc", configurationHelper.getConfigurationBean().getName());
-        assertEquals(false, configurationHelper.getConfigurationBean().getUpdateCheck());
-        assertEquals(Configuration.Monitoring.AUTODETECT, configurationHelper.getConfigurationBean().getMonitoring());
-
-        //Check default cache
-        Ehcache defaultCache = configurationHelper.createDefaultCache();
-        assertEquals("default", defaultCache.getName());
-        assertEquals(false, defaultCache.getCacheConfiguration().isEternal());
-        assertEquals(5, defaultCache.getCacheConfiguration().getTimeToIdleSeconds());
-        assertEquals(10, defaultCache.getCacheConfiguration().getTimeToLiveSeconds());
-        assertEquals(false, defaultCache.getCacheConfiguration().isOverflowToDisk());
-        assertEquals(10, defaultCache.getCacheConfiguration().getMaxElementsInMemory());
-        assertEquals(0, defaultCache.getCacheConfiguration().getMaxElementsOnDisk());
-        assertEquals(true, defaultCache.getCacheConfiguration().isTerracottaClustered());
-        assertEquals(true, defaultCache.getCacheConfiguration().getTerracottaConfiguration().getCoherentReads());
-
-        //Check caches
-        assertEquals(10, configurationHelper.createCaches().size());
-
-        //  <cache name="clustered-1"
-        //   maxElementsInMemory="1000"
-        //   memoryStoreEvictionPolicy="LFU">
-        //   <terracotta/>
-        //  </cache>
-        Ehcache sampleCache1 = configurationHelper.createCacheFromName("clustered-1");
-        assertEquals("clustered-1", sampleCache1.getName());
-        assertEquals(true, sampleCache1.getCacheConfiguration().isTerracottaClustered());
-        assertEquals(TerracottaConfiguration.ValueMode.SERIALIZATION,
-                sampleCache1.getCacheConfiguration().getTerracottaConfiguration().getValueMode());
-
-        //  <cache name="clustered-2"
-        //      maxElementsInMemory="1000"
-        //            memoryStoreEvictionPolicy="LFU">
-        //          <terracotta clustered="false"/>
-        //   </cache>
-        Ehcache sampleCache2 = configurationHelper.createCacheFromName("clustered-2");
-        assertEquals("clustered-2", sampleCache2.getName());
-        assertEquals(false, sampleCache2.getCacheConfiguration().isTerracottaClustered());
-        assertEquals(TerracottaConfiguration.ValueMode.SERIALIZATION,
-                sampleCache2.getCacheConfiguration().getTerracottaConfiguration().getValueMode());
-
-        //  <cache name="clustered-3"
-        //   maxElementsInMemory="1000"
-        //   memoryStoreEvictionPolicy="LFU">
-        //   <terracotta valueMode="serialization"/>
-        //  </cache>
-        Ehcache sampleCache3 = configurationHelper.createCacheFromName("clustered-3");
-        assertEquals("clustered-3", sampleCache3.getName());
-        assertEquals(true, sampleCache3.getCacheConfiguration().isTerracottaClustered());
-        assertEquals(TerracottaConfiguration.ValueMode.SERIALIZATION,
-                sampleCache3.getCacheConfiguration().getTerracottaConfiguration().getValueMode());
-
-        //  <cache name="clustered-4"
-        //   maxElementsInMemory="1000"
-        //   memoryStoreEvictionPolicy="LFU">
-        //   <terracotta valueMode="identity"/>
-        //  </cache>
-        Ehcache sampleCache4 = configurationHelper.createCacheFromName("clustered-4");
-        assertEquals("clustered-4", sampleCache4.getName());
-        assertEquals(true, sampleCache4.getCacheConfiguration().isTerracottaClustered());
-        assertEquals(TerracottaConfiguration.ValueMode.IDENTITY,
-                sampleCache4.getCacheConfiguration().getTerracottaConfiguration().getValueMode());
-
-        //  <cache name="clustered-5"
-        //   maxElementsInMemory="1000"
-        //   memoryStoreEvictionPolicy="LFU">
-        //   <terracotta coherentReads="false"/>
-        //  </cache>
-        Ehcache sampleCache5 = configurationHelper.createCacheFromName("clustered-5");
-        assertEquals("clustered-5", sampleCache5.getName());
-        assertEquals(true, sampleCache5.getCacheConfiguration().isTerracottaClustered());
-        assertEquals(false,
-                sampleCache5.getCacheConfiguration().getTerracottaConfiguration().getCoherentReads());
-
-        //  <cache name="clustered-6"
-        //   maxElementsInMemory="1000"
-        //   memoryStoreEvictionPolicy="LFU">
-        //   <terracotta orphanEviction="false"/>
-        //  </cache>
-        Ehcache sampleCache6 = configurationHelper.createCacheFromName("clustered-6");
-        assertEquals("clustered-6", sampleCache6.getName());
-        assertEquals(true, sampleCache6.getCacheConfiguration().isTerracottaClustered());
-        assertEquals(false,
-                sampleCache6.getCacheConfiguration().getTerracottaConfiguration().getOrphanEviction());
-
-        //  <cache name="clustered-7"
-        //   maxElementsInMemory="1000"
-        //   memoryStoreEvictionPolicy="LFU">
-        //   <terracotta orphanEvictionPeriod="42"/>
-        //  </cache>
-        Ehcache sampleCache7 = configurationHelper.createCacheFromName("clustered-7");
-        assertEquals("clustered-7", sampleCache7.getName());
-        assertEquals(true, sampleCache7.getCacheConfiguration().isTerracottaClustered());
-        assertEquals(42,
-                sampleCache7.getCacheConfiguration().getTerracottaConfiguration().getOrphanEvictionPeriod());
-
-        //  <cache name="clustered-8"
-        //   maxElementsInMemory="1000"
-        //   memoryStoreEvictionPolicy="LFU">
-        //   <terracotta localKeyCache="true"/>
-        //  </cache>
-        Ehcache sampleCache8 = configurationHelper.createCacheFromName("clustered-8");
-        assertEquals("clustered-8", sampleCache8.getName());
-        assertEquals(true, sampleCache8.getCacheConfiguration().isTerracottaClustered());
-        assertEquals(true,
-                sampleCache8.getCacheConfiguration().getTerracottaConfiguration().getLocalKeyCache());
-
-        //  <cache name="clustered-9"
-        //   maxElementsInMemory="1000"
-        //   memoryStoreEvictionPolicy="LFU">
-        //   <terracotta localKeyCache="true"/>
-        //  </cache>
-        Ehcache sampleCache9 = configurationHelper.createCacheFromName("clustered-9");
-        assertEquals("clustered-9", sampleCache9.getName());
-        assertEquals(true, sampleCache9.getCacheConfiguration().isTerracottaClustered());
-        assertEquals(42,
-                sampleCache9.getCacheConfiguration().getTerracottaConfiguration().getLocalKeyCacheSize());
-
         // <terracottaConfig>
         //  <url>localhost:9510</url>
         // </terracottaConfig>
         TerracottaConfigConfiguration tcConfig = configuration.getTerracottaConfiguration();
         assertNotNull(tcConfig);
         assertEquals("localhost:9510", tcConfig.getUrl());
->>>>>>> c7dfc49f
     }
 
 
