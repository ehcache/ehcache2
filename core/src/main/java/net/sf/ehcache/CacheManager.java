--- conflicted
+++ resolved
@@ -176,11 +176,7 @@
     
     private Configuration configuration;
 
-<<<<<<< HEAD
     private volatile boolean allowsDynamicCacheConfig = true;
-=======
-    private boolean allowsDynamicCacheConfig = true;
->>>>>>> 285c6dba
     
     /**
      * An constructor for CacheManager, which takes a configuration object, rather than one created by parsing
