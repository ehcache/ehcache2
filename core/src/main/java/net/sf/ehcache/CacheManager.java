/**
 *  Copyright 2003-2009 Terracotta, Inc.
 *
 *  Licensed under the Apache License, Version 2.0 (the "License");
 *  you may not use this file except in compliance with the License.
 *  You may obtain a copy of the License at
 *
 *      http://www.apache.org/licenses/LICENSE-2.0
 *
 *  Unless required by applicable law or agreed to in writing, software
 *  distributed under the License is distributed on an "AS IS" BASIS,
 *  WITHOUT WARRANTIES OR CONDITIONS OF ANY KIND, either express or implied.
 *  See the License for the specific language governing permissions and
 *  limitations under the License.
 */

package net.sf.ehcache;

import java.io.File;
import java.io.InputStream;
import java.lang.reflect.Method;
import java.net.URL;
import java.util.Collection;
import java.util.HashMap;
import java.util.Iterator;
import java.util.List;
import java.util.Map;
import java.util.Set;
import java.util.concurrent.ConcurrentHashMap;
import java.util.concurrent.CopyOnWriteArrayList;
import java.util.concurrent.atomic.AtomicBoolean;

<<<<<<< HEAD
import javax.transaction.TransactionManager;
=======
import net.sf.ehcache.terracotta.ClusteredInstanceFactory;
import net.sf.ehcache.writer.writebehind.WriteBehind;
>>>>>>> 11025943

import net.sf.ehcache.config.CacheConfiguration;
import net.sf.ehcache.config.Configuration;
import net.sf.ehcache.config.ConfigurationFactory;
import net.sf.ehcache.config.ConfigurationHelper;
import net.sf.ehcache.config.DiskStoreConfiguration;
import net.sf.ehcache.config.TerracottaConfigConfiguration;
import net.sf.ehcache.config.generator.ConfigurationSource;
import net.sf.ehcache.config.generator.ConfigurationUtil;
import net.sf.ehcache.distribution.CacheManagerPeerListener;
import net.sf.ehcache.distribution.CacheManagerPeerProvider;
import net.sf.ehcache.event.CacheManagerEventListener;
import net.sf.ehcache.event.CacheManagerEventListenerRegistry;
import net.sf.ehcache.management.provider.MBeanRegistrationProvider;
import net.sf.ehcache.management.provider.MBeanRegistrationProviderException;
import net.sf.ehcache.management.provider.MBeanRegistrationProviderFactory;
import net.sf.ehcache.management.provider.MBeanRegistrationProviderFactoryImpl;
import net.sf.ehcache.store.DiskStore;
import net.sf.ehcache.store.Store;
import net.sf.ehcache.terracotta.ClusteredInstanceFactory;
import net.sf.ehcache.transaction.xa.EhcacheXAResource;
import net.sf.ehcache.transaction.xa.EhcacheXAResourceImpl;
import net.sf.ehcache.transaction.xa.EhcacheXAStore;
import net.sf.ehcache.transaction.xa.EhcacheXAStoreImpl;
import net.sf.ehcache.util.FailSafeTimer;
import net.sf.ehcache.util.PropertyUtil;
import net.sf.ehcache.util.UpdateChecker;
import net.sf.ehcache.writebehind.WriteBehind;

import org.slf4j.Logger;
import org.slf4j.LoggerFactory;

import org.slf4j.Logger;
import org.slf4j.LoggerFactory;

/**
 * A container for {@link Ehcache}s that maintain all aspects of their lifecycle.
 * <p/>
 * CacheManager may be either be a singleton if created with factory methods, or multiple instances may exist, in which case resources
 * required by each must be unique.
 * <p/>
 * A CacheManager holds references to Caches and Ehcaches and manages their creation and lifecycle.
 * 
 * @author Greg Luck
 * @version $Id$
 */
public class CacheManager {

    /**
     * Keeps track of all known CacheManagers. Used to check on conflicts.
     * CacheManagers should remove themselves from this list during shut down.
     */
    public static final List<CacheManager> ALL_CACHE_MANAGERS = new CopyOnWriteArrayList<CacheManager>();
    
    /**
     * System property to enable creation of a shutdown hook for CacheManager.
     */
    public static final String ENABLE_SHUTDOWN_HOOK_PROPERTY = "net.sf.ehcache.enableShutdownHook";

    private static final Logger LOG = LoggerFactory.getLogger(CacheManager.class);

    /**
     * Update check interval - one week in milliseconds
     */
    private static final long EVERY_WEEK = 7 * 24 * 60 * 60 * 1000;

    /**
     * The Singleton Instance.
     */
    private static volatile CacheManager singleton;

    /**
     * The factory to use for creating MBeanRegistrationProvider's
     */
    private static MBeanRegistrationProviderFactory mBeanRegistrationProviderFactory = new MBeanRegistrationProviderFactoryImpl();

    /**
     * Ehcaches managed by this manager.
     */
    protected final Map ehcaches = new ConcurrentHashMap();

    /**
     * Caches managed by this manager. A Cache is also an Ehcache.
     * For central managment the cache is also in the ehcaches map.
     */
    protected final Map caches = new ConcurrentHashMap();

    /**
     * A name for this CacheManager to distinguish it from others.
     */
    protected String name;

    /**
     * Status of the Cache Manager
     */
    protected Status status;

    /**
     * The map of providers
     */
    protected Map<String, CacheManagerPeerProvider> cacheManagerPeerProviders = new ConcurrentHashMap<String, CacheManagerPeerProvider>();

    /**
     * The map of listeners
     */
    protected Map<String, CacheManagerPeerListener> cacheManagerPeerListeners = new ConcurrentHashMap<String, CacheManagerPeerListener>();

    /**
     * The listener registry
     */
    protected CacheManagerEventListenerRegistry cacheManagerEventListenerRegistry = new CacheManagerEventListenerRegistry();

    /**
     * The shutdown hook thread for CacheManager. This ensures that the CacheManager and Caches are left in a
     * consistent state on a CTRL-C or kill.
     * <p/>
     * This thread must be unregistered as a shutdown hook, when the CacheManager is disposed. Otherwise the CacheManager is not GC-able.
     * <p/>
     * Of course kill -9 or abrupt termination will not run the shutdown hook. In this case, various sanity checks are made at start up.
     */
    protected Thread shutdownHook;

    /**
     * Default cache cache.
     */
    private Ehcache defaultCache;

    /**
     * The path for the directory in which disk caches are created.
     */
    private String diskStorePath;

    private MBeanRegistrationProvider mbeanRegistrationProvider;

    private FailSafeTimer cacheManagerTimer;

    /**
     * Factory for creating terracotta clustered memory store (may be null if this manager has no terracotta caches)
     */
    private volatile ClusteredInstanceFactory terracottaClusteredInstanceFactory;

    /**
     * The {@link TerracottaConfigConfiguration} used for this {@link CacheManager}
     */
    private TerracottaConfigConfiguration terracottaConfigConfiguration;

    private AtomicBoolean terracottaStoreFactoryCreated = new AtomicBoolean(false);

    private volatile ConfigurationSource originalConfigurationSource;

    private Configuration configuration;

    private volatile boolean allowsDynamicCacheConfig = true;

    /**
     * An constructor for CacheManager, which takes a configuration object, rather than one created by parsing
     * an ehcache.xml file. This constructor gives complete control over the creation of the CacheManager.
     * <p/>
     * Care should be taken to ensure that, if multiple CacheManages are created, they do now overwrite each others disk store files, as
     * would happend if two were created which used the same diskStore path.
     * <p/>
     * This method does not act as a singleton. Callers must maintain their own reference to it.
     * <p/>
     * Note that if one of the {@link #create()} methods are called, a new singleton instance will be created, separate from any instances
     * created in this method.
     * 
     * @param configuration
     * @throws CacheException
     */
    public CacheManager(Configuration configuration) throws CacheException {
        status = Status.STATUS_UNINITIALISED;
        init(configuration, null, null, null);
    }

    /**
     * An ordinary constructor for CacheManager.
     * This method does not act as a singleton. Callers must maintain a reference to it.
     * Note that if one of the {@link #create()} methods are called, a new singleton will be created,
     * separate from any instances created in this method.
     * 
     * @param configurationFileName
     *            an xml configuration file available through a file name. The configuration {@link File} is created
     *            using new <code>File(configurationFileName)</code>
     * @throws CacheException
     * @see #create(String)
     */
    public CacheManager(String configurationFileName) throws CacheException {
        status = Status.STATUS_UNINITIALISED;
        init(null, configurationFileName, null, null);
    }

    /**
     * An ordinary constructor for CacheManager.
     * This method does not act as a singleton. Callers must maintain a reference to it.
     * Note that if one of the {@link #create()} methods are called, a new singleton will be created,
     * separate from any instances created in this method.
     * <p/>
     * This method can be used to specify a configuration resource in the classpath other than the default of \"/ehcache.xml\":
     * 
     * <pre>
     * URL url = this.getClass().getResource(&quot;/ehcache-2.xml&quot;);
     * </pre>
     * 
     * Note that {@link Class#getResource} will look for resources in the same package unless a leading "/" is used, in which case it will
     * look in the root of the classpath.
     * <p/>
     * You can also load a resource using other class loaders. e.g. {@link Thread#getContextClassLoader()}
     * 
     * @param configurationURL
     *            an xml configuration available through a URL.
     * @throws CacheException
     * @see #create(java.net.URL)
     * @since 1.2
     */
    public CacheManager(URL configurationURL) throws CacheException {
        status = Status.STATUS_UNINITIALISED;
        init(null, null, configurationURL, null);
    }

    /**
     * An ordinary constructor for CacheManager.
     * This method does not act as a singleton. Callers must maintain a reference to it.
     * Note that if one of the {@link #create()} methods are called, a new singleton will be created,
     * separate from any instances created in this method.
     * 
     * @param configurationInputStream
     *            an xml configuration file available through an inputstream
     * @throws CacheException
     * @see #create(java.io.InputStream)
     */
    public CacheManager(InputStream configurationInputStream) throws CacheException {
        status = Status.STATUS_UNINITIALISED;
        init(null, null, null, configurationInputStream);
    }

    /**
     * Constructor.
     * 
     * @throws CacheException
     */
    public CacheManager() throws CacheException {
        // default config will be done
        status = Status.STATUS_UNINITIALISED;
        init(null, null, null, null);
    }

    /**
     * initialises the CacheManager
     */
    protected void init(Configuration configuration, String configurationFileName, URL configurationURL,
            InputStream configurationInputStream) {
        Configuration localConfiguration = configuration;
        if (configuration == null) {
            localConfiguration = parseConfiguration(configurationFileName, configurationURL, configurationInputStream);
            this.configuration = localConfiguration;
        } else {
            localConfiguration.setSource("Programmatically configured.");
            this.configuration = configuration;
        }

        if (localConfiguration.getName() != null) {
            this.name = localConfiguration.getName();
        }

        this.allowsDynamicCacheConfig = localConfiguration.getDynamicConfig();
        this.terracottaConfigConfiguration = localConfiguration.getTerracottaConfiguration();

        Map<String, CacheConfiguration> cacheConfigs = localConfiguration.getCacheConfigurations();
        for (CacheConfiguration config : cacheConfigs.values()) {
            if (config.isTerracottaClustered()) {
                terracottaClusteredInstanceFactory = TerracottaClusteredInstanceHelper.newClusteredInstanceFactory(cacheConfigs,
                        localConfiguration.getTerracottaConfiguration());
                break;
            }
        }

        /*
         * May not have any CacheConfigurations yet, so check the default configuration.
         */
        if (terracottaClusteredInstanceFactory == null) {
            if (localConfiguration.getDefaultCacheConfiguration().isTerracottaClustered()) {
                terracottaClusteredInstanceFactory = TerracottaClusteredInstanceHelper.newClusteredInstanceFactory(cacheConfigs,
                        localConfiguration.getTerracottaConfiguration());
            }
        }

        ConfigurationHelper configurationHelper = new ConfigurationHelper(this, localConfiguration);
        configure(configurationHelper);
        status = Status.STATUS_ALIVE;

        for (CacheManagerPeerProvider cacheManagerPeerProvider : cacheManagerPeerProviders.values()) {
            cacheManagerPeerProvider.init();
        }

        cacheManagerEventListenerRegistry.init();
        addShutdownHookIfRequired();

        cacheManagerTimer = new FailSafeTimer(getName());
        checkForUpdateIfNeeded(localConfiguration.getUpdateCheck());

        terracottaStoreFactoryCreated.set(terracottaClusteredInstanceFactory != null);

        // do this last
        addConfiguredCaches(configurationHelper);

        initializeMBeanRegistrationProvider(localConfiguration);
    }

    /**
     * Returns unique cluster-wide id for this cache-manager. Only applicable when running in "cluster" mode, e.g. when this cache-manager
     * contains caches clustered with Terracotta. Otherwise returns blank string.
     * 
     * @return Returns unique cluster-wide id for this cache-manager when it contains clustered caches (e.g. Terracotta clustered caches).
     *         Otherwise returns blank string.
     */
    public String getClusterUUID() {
        if (terracottaClusteredInstanceFactory != null) {
            return getClientUUID(terracottaClusteredInstanceFactory);
        } else {
            return "";
        }
    }

    private static String getClientUUID(ClusteredInstanceFactory clusteredInstanceFactory) {
        try {
            Class c = clusteredInstanceFactory.getClass();
            Method m = c.getMethod("getUUID");
            if (m == null) {
                return null;
            }
            return (String) m.invoke(clusteredInstanceFactory);
        } catch (Exception e) {
            return null;
        }
    }

    /**
     * Initialize the {@link MBeanRegistrationProvider} for this {@link CacheManager}
     * 
     * @param localConfiguration
     */
    private void initializeMBeanRegistrationProvider(Configuration localConfiguration) {
        mbeanRegistrationProvider = mBeanRegistrationProviderFactory.createMBeanRegistrationProvider(localConfiguration);
        try {
            mbeanRegistrationProvider.initialize(this, terracottaClusteredInstanceFactory);
        } catch (MBeanRegistrationProviderException e) {
            LOG.warn("Failed to initialize the MBeanRegistrationProvider - " + mbeanRegistrationProvider.getClass().getName(), e);
        }
    }

    /**
     * Create/access the appropriate terracotta clustered store for the given cache
     * 
     * @param cache
     *            The cache for which the Store should be created
     * @return a new (or existing) clustered store
     */
<<<<<<< HEAD
    Store createTerracottaStore(Ehcache cache) {
        return getClusteredInstanceFactory(cache).createStore(cache);
    }

    /**
     * Create/access the appropriate write behind queue for the given cache
     * 
     * @param cache
     *            The cache for which the write behind queue should be created
     * @return a new (or existing) write behind queue
     */
    WriteBehind createWriteBehind(Ehcache cache) {
        return getClusteredInstanceFactory(cache).createAsync(cache);
=======
    public Store createTerracottaStore(Ehcache cache) {
      return getClusteredInstanceFactory(cache).createStore(cache);
    }

  /**
   * Create/access the appropriate clustered write behind queue for the given cache
   *
   * @param cache The cache for which the write behind queue should be created
   * @return a new (or existing) write behind queue
   */
    public WriteBehind createTerracottaWriteBehind(Ehcache cache) {
      return getClusteredInstanceFactory(cache).createWriteBehind(cache);
>>>>>>> 11025943
    }
    
    EhcacheXAResource createEhcacheXAResource(Ehcache cache, Store store, Store oldVersionStore,  TransactionManager txnManager) {
        EhcacheXAStore ehcacheXAStore = null;
        if(cache.getCacheConfiguration().isTerracottaClustered()) {
            ehcacheXAStore = getClusteredInstanceFactory(cache).createXAStore(cache, store);
        } else {
            ehcacheXAStore = new EhcacheXAStoreImpl(store, oldVersionStore);
        }      
        return new EhcacheXAResourceImpl(cache.getName(), store, txnManager, ehcacheXAStore);
        
    }
    

    private ClusteredInstanceFactory getClusteredInstanceFactory(Ehcache cache) {
        if (null == terracottaClusteredInstanceFactory) {
            // adding a cache programmatically when there is no clustered store defined in the configuration
            // at the time this cacheManager was created
            // synchronized so that multiple threads will wait till the store is created
            synchronized (this) {
                // only 1 thread will create the store
                if (!terracottaStoreFactoryCreated.getAndSet(true)) {
                    // use the TerracottaConfigConfiguration of this CacheManager to create a new ClusteredInstanceFactory
                    Map<String, CacheConfiguration> map = new HashMap<String, CacheConfiguration>(1);
                    map.put(cache.getName(), cache.getCacheConfiguration());
                    terracottaClusteredInstanceFactory = TerracottaClusteredInstanceHelper.newClusteredInstanceFactory(map,
                            terracottaConfigConfiguration);
                    try {
                        mbeanRegistrationProvider.reinitialize();
                    } catch (MBeanRegistrationProviderException e) {
                        LOG.warn("Failed to initialize the MBeanRegistrationProvider - " + mbeanRegistrationProvider.getClass().getName(),
                                e);
                    }
                }
            }
        }
        return terracottaClusteredInstanceFactory;
    }

    private void checkForUpdateIfNeeded(boolean updateCheckNeeded) {
        try {
            if (updateCheckNeeded) {
                UpdateChecker updateChecker = new UpdateChecker();
                cacheManagerTimer.scheduleAtFixedRate(updateChecker, 1, EVERY_WEEK);
            }
        } catch (Throwable t) {
            LOG.debug("Failed to set up update checker", t);
        }
    }

    /**
     * Loads configuration, either from the supplied {@link ConfigurationHelper} or by creating a new Configuration instance
     * from the configuration file referred to by file, inputstream or URL.
     * <p/>
     * Should only be called once.
     * 
     * @param configurationFileName
     *            the file name to parse, or null
     * @param configurationURL
     *            the URL to pass, or null
     * @param configurationInputStream
     *            , the InputStream to parse, or null
     * @return the loaded configuration
     * @throws CacheException
     *             if the configuration cannot be parsed
     */
    private synchronized Configuration parseConfiguration(String configurationFileName, URL configurationURL,
            InputStream configurationInputStream) throws CacheException {
        reinitialisationCheck();
        Configuration parsedConfig;
        String configurationSource;
        if (configurationFileName != null) {

            LOG.debug("Configuring CacheManager from {}", configurationFileName);
            parsedConfig = ConfigurationFactory.parseConfiguration(new File(configurationFileName));
            configurationSource = "file located at " + configurationFileName;
            originalConfigurationSource = ConfigurationSource.getConfigurationSource(configurationFileName);
        } else if (configurationURL != null) {
            parsedConfig = ConfigurationFactory.parseConfiguration(configurationURL);
            configurationSource = "URL of " + configurationURL;
            originalConfigurationSource = ConfigurationSource.getConfigurationSource(configurationURL);
        } else if (configurationInputStream != null) {
            parsedConfig = ConfigurationFactory.parseConfiguration(configurationInputStream);
            configurationSource = "InputStream " + configurationInputStream;
            originalConfigurationSource = ConfigurationSource.getConfigurationSource(configurationInputStream);
        } else {

            LOG.debug("Configuring ehcache from classpath.");
            parsedConfig = ConfigurationFactory.parseConfiguration();
            configurationSource = "classpath";
            originalConfigurationSource = ConfigurationSource.getConfigurationSource();
        }
        parsedConfig.setSource(configurationSource);
        return parsedConfig;

    }

    private void configure(ConfigurationHelper configurationHelper) {

        diskStorePath = configurationHelper.getDiskStorePath();
        int cachesRequiringDiskStores = configurationHelper.numberOfCachesThatOverflowToDisk().intValue()
                + configurationHelper.numberOfCachesThatAreDiskPersistent().intValue();

        if (diskStorePath == null && cachesRequiringDiskStores > 0) {
            diskStorePath = DiskStoreConfiguration.getDefaultPath();
            LOG.warn("One or more caches require a DiskStore but there is no diskStore element configured."
                    + " Using the default disk store path of " + DiskStoreConfiguration.getDefaultPath()
                    + ". Please explicitly configure the diskStore element in ehcache.xml.");
        }

        detectAndFixDiskStorePathConflict(configurationHelper);

        cacheManagerEventListenerRegistry.registerListener(configurationHelper.createCacheManagerEventListener());

        cacheManagerPeerListeners = configurationHelper.createCachePeerListeners();
        for (CacheManagerPeerListener cacheManagerPeerListener : cacheManagerPeerListeners.values()) {
            cacheManagerEventListenerRegistry.registerListener(cacheManagerPeerListener);
        }

        detectAndFixCacheManagerPeerListenerConflict(configurationHelper);

        ALL_CACHE_MANAGERS.add(this);

        cacheManagerPeerProviders = configurationHelper.createCachePeerProviders();

        defaultCache = configurationHelper.createDefaultCache();

    }

    private void detectAndFixDiskStorePathConflict(ConfigurationHelper configurationHelper) {
        if (diskStorePath == null) {

            LOG.debug("No disk store path defined. Skipping disk store path conflict test.");
            return;
        }

        for (CacheManager cacheManager : ALL_CACHE_MANAGERS) {
            if (diskStorePath.equals(cacheManager.diskStorePath)) {
                String newDiskStorePath = diskStorePath + File.separator + DiskStore.generateUniqueDirectory();
                LOG.warn("Creating a new instance of CacheManager using the diskStorePath \"" + diskStorePath + "\" which is already used"
                        + " by an existing CacheManager.\nThe source of the configuration was "
                        + configurationHelper.getConfigurationBean().getConfigurationSource() + ".\n"
                        + "The diskStore path for this CacheManager will be set to " + newDiskStorePath + ".\nTo avoid this"
                        + " warning consider using the CacheManager factory methods to create a singleton CacheManager "
                        + "or specifying a separate ehcache configuration (ehcache.xml) for each CacheManager instance.");
                diskStorePath = newDiskStorePath;
                break;
            }

        }
    }

    private void detectAndFixCacheManagerPeerListenerConflict(ConfigurationHelper configurationHelper) {
        if (cacheManagerPeerListeners == null) {
            return;
        }
        for (CacheManagerPeerListener cacheManagerPeerListener : cacheManagerPeerListeners.values()) {
            String uniqueResourceIdentifier = cacheManagerPeerListener.getUniqueResourceIdentifier();
            for (CacheManager cacheManager : ALL_CACHE_MANAGERS) {
                for (CacheManagerPeerListener otherCacheManagerPeerListener : cacheManager.cacheManagerPeerListeners.values()) {
                    if (otherCacheManagerPeerListener == null) {
                        continue;
                    }
                    String otherUniqueResourceIdentifier = otherCacheManagerPeerListener.getUniqueResourceIdentifier();
                    if (uniqueResourceIdentifier.equals(otherUniqueResourceIdentifier)) {
                        LOG.warn("Creating a new instance of CacheManager with a CacheManagerPeerListener which "
                                + "has a conflict on a resource that must be unique.\n" + "The resource is " + uniqueResourceIdentifier
                                + ".\n" + "Attempting automatic resolution. The source of the configuration was "
                                + configurationHelper.getConfigurationBean().getConfigurationSource() + ".\n"
                                + "To avoid this warning consider using the CacheManager factory methods to create a "
                                + "singleton CacheManager "
                                + "or specifying a separate ehcache configuration (ehcache.xml) for each CacheManager instance.");
                        cacheManagerPeerListener.attemptResolutionOfUniqueResourceConflict();
                        break;
                    }
                }

            }
        }
    }

    private void addConfiguredCaches(ConfigurationHelper configurationHelper) {
        Set unitialisedCaches = configurationHelper.createCaches();
        for (Iterator iterator = unitialisedCaches.iterator(); iterator.hasNext();) {
            Ehcache unitialisedCache = (Ehcache) iterator.next();
            addCacheNoCheck(unitialisedCache);
        }
    }

    private void reinitialisationCheck() throws IllegalStateException {
        if (defaultCache != null || diskStorePath != null || ehcaches.size() != 0 || status.equals(Status.STATUS_SHUTDOWN)) {
            throw new IllegalStateException("Attempt to reinitialise the CacheManager");
        }
    }

    /**
     * A factory method to create a singleton CacheManager with default config, or return it if it exists.
     * <p/>
     * The configuration will be read, {@link Ehcache}s created and required stores initialized. When the {@link CacheManager} is no longer
     * required, call shutdown to free resources.
     * 
     * @return the singleton CacheManager
     * @throws CacheException
     *             if the CacheManager cannot be created
     */
    public static CacheManager create() throws CacheException {
        if (singleton != null) {
            return singleton;
        }
        synchronized (CacheManager.class) {
            if (singleton == null) {

                LOG.debug("Creating new CacheManager with default config");
                singleton = new CacheManager();
            } else {

                LOG.debug("Attempting to create an existing singleton. Existing singleton returned.");
            }
            return singleton;
        }
    }

    /**
     * A factory method to create a singleton CacheManager with default config, or return it if it exists.
     * <p/>
     * This has the same effect as {@link CacheManager#create}
     * <p/>
     * Same as {@link #create()}
     * 
     * @return the singleton CacheManager
     * @throws CacheException
     *             if the CacheManager cannot be created
     */
    public static CacheManager getInstance() throws CacheException {
        return CacheManager.create();
    }

    /**
     * A factory method to create a singleton CacheManager with a specified configuration.
     * 
     * @param configurationFileName
     *            an xml file compliant with the ehcache.xsd schema
     *            <p/>
     *            The configuration will be read, {@link Ehcache}s created and required stores initialized. When the {@link CacheManager} is
     *            no longer required, call shutdown to free resources.
     */
    public static CacheManager create(String configurationFileName) throws CacheException {
        if (singleton != null) {
            return singleton;
        }
        synchronized (CacheManager.class) {
            if (singleton == null) {

                LOG.debug("Creating new CacheManager with config file: {}", configurationFileName);
                singleton = new CacheManager(configurationFileName);
            }
            return singleton;
        }
    }

    /**
     * A factory method to create a singleton CacheManager from an URL.
     * <p/>
     * This method can be used to specify a configuration resource in the classpath other than the default of \"/ehcache.xml\": This method
     * can be used to specify a configuration resource in the classpath other than the default of \"/ehcache.xml\":
     * 
     * <pre>
     * URL url = this.getClass().getResource(&quot;/ehcache-2.xml&quot;);
     * </pre>
     * 
     * Note that {@link Class#getResource} will look for resources in the same package unless a leading "/" is used, in which case it will
     * look in the root of the classpath.
     * <p/>
     * You can also load a resource using other class loaders. e.g. {@link Thread#getContextClassLoader()}
     * 
     * @param configurationFileURL
     *            an URL to an xml file compliant with the ehcache.xsd schema
     *            <p/>
     *            The configuration will be read, {@link Ehcache}s created and required stores initialized. When the {@link CacheManager} is
     *            no longer required, call shutdown to free resources.
     */
    public static CacheManager create(URL configurationFileURL) throws CacheException {
        if (singleton != null) {
            return singleton;
        }
        synchronized (CacheManager.class) {
            if (singleton == null) {

                LOG.debug("Creating new CacheManager with config URL: {}", configurationFileURL);
                singleton = new CacheManager(configurationFileURL);

            }
            return singleton;
        }
    }

    /**
     * A factory method to create a singleton CacheManager from a java.io.InputStream.
     * <p/>
     * This method makes it possible to use an inputstream for configuration. Note: it is the clients responsibility to close the
     * inputstream.
     * <p/>
     * 
     * @param inputStream
     *            InputStream of xml compliant with the ehcache.xsd schema
     *            <p/>
     *            The configuration will be read, {@link Ehcache}s created and required stores initialized. When the {@link CacheManager} is
     *            no longer required, call shutdown to free resources.
     */
    public static CacheManager create(InputStream inputStream) throws CacheException {
        if (singleton != null) {
            return singleton;
        }
        synchronized (CacheManager.class) {
            if (singleton == null) {

                LOG.debug("Creating new CacheManager with InputStream");
                singleton = new CacheManager(inputStream);
            }
            return singleton;
        }
    }

    /**
     * Returns a concrete implementation of Cache, it it is available in the CacheManager.
     * Consider using getEhcache(String name) instead, which will return decorated caches that are registered.
     * <p/>
     * If a decorated ehcache is registered in CacheManager, an undecorated Cache with the same name will also exist.
     * 
     * @return a Cache, if an object of that type exists by that name, else null
     * @throws IllegalStateException
     *             if the cache is not {@link Status#STATUS_ALIVE}
     * @see #getEhcache(String)
     */
    public Cache getCache(String name) throws IllegalStateException, ClassCastException {
        checkStatus();
        return (Cache) caches.get(name);
    }

    /**
     * Gets an Ehcache
     * <p/>
     * 
     * @return a Cache, if an object of type Cache exists by that name, else null
     * @throws IllegalStateException
     *             if the cache is not {@link Status#STATUS_ALIVE}
     */
    public Ehcache getEhcache(String name) throws IllegalStateException {
        checkStatus();
        return (Ehcache) ehcaches.get(name);
    }

    /**
     * Some caches might be persistent, so we want to add a shutdown hook if that is the
     * case, so that the data and index can be written to disk.
     */
    private void addShutdownHookIfRequired() {

        String shutdownHookProperty = System.getProperty(ENABLE_SHUTDOWN_HOOK_PROPERTY);
        boolean enabled = PropertyUtil.parseBoolean(shutdownHookProperty);
        if (!enabled) {
            return;
        } else {
            LOG.info("The CacheManager shutdown hook is enabled because {} is set to true.", ENABLE_SHUTDOWN_HOOK_PROPERTY);

            Thread localShutdownHook = new Thread() {
                @Override
                public void run() {
                    synchronized (this) {
                        if (status.equals(Status.STATUS_ALIVE)) {
                            // clear shutdown hook reference to prevent
                            // removeShutdownHook to remove it during shutdown
                            shutdownHook = null;

                            LOG.info("VM shutting down with the CacheManager still active. Calling shutdown.");
                            shutdown();
                        }
                    }
                }
            };

            Runtime.getRuntime().addShutdownHook(localShutdownHook);
            shutdownHook = localShutdownHook;
        }
    }

    /**
     * Remove the shutdown hook to prevent leaving orphaned CacheManagers around. This
     * is called by {@link #shutdown()} AFTER the status has been set to shutdown.
     */
    private void removeShutdownHook() {
        if (shutdownHook != null) {
            // remove shutdown hook
            try {
                Runtime.getRuntime().removeShutdownHook(shutdownHook);
            } catch (IllegalStateException e) {
                // This will be thrown if the VM is shutting down. In this case
                // we do not need to worry about leaving references to CacheManagers lying
                // around and the call is ok to fail.

                LOG.debug("IllegalStateException due to attempt to remove a shutdown" + "hook while the VM is actually shutting down.", e);
            }
            shutdownHook = null;
        }
    }

    /**
     * Adds a {@link Ehcache} based on the defaultCache with the given name.
     * <p/>
     * Memory and Disk stores will be configured for it and it will be added to the map of caches.
     * <p/>
     * Also notifies the CacheManagerEventListener after the cache was initialised and added.
     * <p/>
     * It will be created with the defaultCache attributes specified in ehcache.xml
     * 
     * @param cacheName
     *            the name for the cache
     * @throws ObjectExistsException
     *             if the cache already exists
     * @throws CacheException
     *             if there was an error creating the cache.
     */
    public void addCache(String cacheName) throws IllegalStateException, ObjectExistsException, CacheException {
        checkStatus();

        // NPE guard
        if (cacheName == null || cacheName.length() == 0) {
            return;
        }

        if (ehcaches.get(cacheName) != null) {
            throw new ObjectExistsException("Cache " + cacheName + " already exists");
        }
        Ehcache cache = null;
        try {
            cache = (Ehcache) defaultCache.clone();
        } catch (CloneNotSupportedException e) {
            throw new CacheException("Failure adding cache. Initial cause was " + e.getMessage(), e);
        }
        if (cache != null) {
            cache.setName(cacheName);
        }
        addCache(cache);
    }

    /**
     * Adds a {@link Cache} to the CacheManager.
     * <p/>
     * Memory and Disk stores will be configured for it and it will be added to the map of caches. Also notifies the
     * CacheManagerEventListener after the cache was initialised and added.
     * 
     * @param cache
     * @throws IllegalStateException
     *             if the cache is not {@link Status#STATUS_UNINITIALISED} before this method is called.
     * @throws ObjectExistsException
     *             if the cache already exists in the CacheManager
     * @throws CacheException
     *             if there was an error adding the cache to the CacheManager
     */
    public void addCache(Cache cache) throws IllegalStateException, ObjectExistsException, CacheException {
        checkStatus();
        if (cache == null) {
            return;
        }
        addCache((Ehcache) cache);
        caches.put(cache.getName(), cache);
    }

    /**
     * Adds an {@link Ehcache} to the CacheManager.
     * <p/>
     * Memory and Disk stores will be configured for it and it will be added to the map of caches. Also notifies the
     * CacheManagerEventListener after the cache was initialised and added.
     * 
     * @param cache
     * @throws IllegalStateException
     *             if the cache is not {@link Status#STATUS_UNINITIALISED} before this method is called.
     * @throws ObjectExistsException
     *             if the cache already exists in the CacheManager
     * @throws CacheException
     *             if there was an error adding the cache to the CacheManager
     */
    public void addCache(Ehcache cache) throws IllegalStateException, ObjectExistsException, CacheException {
        checkStatus();
        if (cache == null) {
            return;
        }
        addCacheNoCheck(cache);
    }

    private void addCacheNoCheck(Ehcache cache) throws IllegalStateException, ObjectExistsException, CacheException {
        if (ehcaches.get(cache.getName()) != null) {
            throw new ObjectExistsException("Cache " + cache.getName() + " already exists");
        }
        cache.setCacheManager(this);
        cache.setDiskStorePath(diskStorePath);
        cache.initialise();
        if (!allowsDynamicCacheConfig) {
            cache.disableDynamicFeatures();
        }

        try {
            cache.bootstrap();
        } catch (CacheException e) {
            LOG.warn("Cache " + cache.getName() + "requested bootstrap but a CacheException occured. " + e.getMessage(), e);
        }
        ehcaches.put(cache.getName(), cache);
        if (cache instanceof Cache) {
            caches.put(cache.getName(), cache);
        }

        // Don't notify initial config. The init method of each listener should take care of this.
        if (status.equals(Status.STATUS_ALIVE)) {
            cacheManagerEventListenerRegistry.notifyCacheAdded(cache.getName());
        }
    }

    /**
     * Checks whether a cache of type ehcache exists.
     * <p/>
     * 
     * @param cacheName
     *            the cache name to check for
     * @return true if it exists
     * @throws IllegalStateException
     *             if the cache is not {@link Status#STATUS_ALIVE}
     */
    public boolean cacheExists(String cacheName) throws IllegalStateException {
        checkStatus();
        return (ehcaches.get(cacheName) != null);
    }

    /**
     * Removes all caches using {@link #removeCache} for each cache.
     */
    public void removalAll() {
        String[] cacheNames = getCacheNames();
        for (String cacheName : cacheNames) {
            removeCache(cacheName);
        }
    }

    /**
     * Remove a cache from the CacheManager. The cache is disposed of.
     * 
     * @param cacheName
     *            the cache name
     * @throws IllegalStateException
     *             if the cache is not {@link Status#STATUS_ALIVE}
     */
    public void removeCache(String cacheName) throws IllegalStateException {
        checkStatus();

        // NPE guard
        if (cacheName == null || cacheName.length() == 0) {
            return;
        }
        Ehcache cache = (Ehcache) ehcaches.remove(cacheName);
        if (cache != null && cache.getStatus().equals(Status.STATUS_ALIVE)) {
            cache.dispose();
            cacheManagerEventListenerRegistry.notifyCacheRemoved(cache.getName());
        }
        caches.remove(cacheName);
    }

    /**
     * Shuts down the CacheManager.
     * <p/>
     * If the shutdown occurs on the singleton, then the singleton is removed, so that if a singleton access method is called, a new
     * singleton will be created.
     * <p/>
     * By default there is no shutdown hook (ehcache-1.3-beta2 and higher).
     * <p/>
     * Set the system property net.sf.ehcache.enableShutdownHook=true to turn it on.
     */
    public void shutdown() {
        synchronized (CacheManager.class) {
            if (status.equals(Status.STATUS_SHUTDOWN)) {

                LOG.debug("CacheManager already shutdown");
                return;
            }
            for (CacheManagerPeerProvider cacheManagerPeerProvider : cacheManagerPeerProviders.values()) {
                if (cacheManagerPeerProvider != null) {
                    cacheManagerPeerProvider.dispose();
                }
            }

            // cancel the cacheManager timer and all tasks
            if (cacheManagerTimer != null) {
                cacheManagerTimer.cancel();
                cacheManagerTimer.purge();
            }

            cacheManagerEventListenerRegistry.dispose();

            synchronized (CacheManager.class) {
                ALL_CACHE_MANAGERS.remove(this);

                Collection cacheSet = ehcaches.values();
                for (Iterator iterator = cacheSet.iterator(); iterator.hasNext();) {
                    Ehcache cache = (Ehcache) iterator.next();
                    if (cache != null) {
                        cache.dispose();
                    }
                }
                defaultCache.dispose();
                status = Status.STATUS_SHUTDOWN;

                // only delete singleton if the singleton is shutting down.
                if (this == singleton) {
                    singleton = null;
                }
                removeShutdownHook();
            }
        }
    }

    /**
     * Returns a list of the current cache names.
     * 
     * @return an array of {@link String}s
     * @throws IllegalStateException
     *             if the cache is not {@link Status#STATUS_ALIVE}
     */
    public String[] getCacheNames() throws IllegalStateException {
        checkStatus();
        String[] list = new String[ehcaches.size()];
        return (String[]) ehcaches.keySet().toArray(list);
    }

    /**
     * Checks the state of the CacheManager for legal operation
     */
    protected void checkStatus() {
        if (!(status.equals(Status.STATUS_ALIVE))) {
            if (status.equals(Status.STATUS_UNINITIALISED)) {
                throw new IllegalStateException("The CacheManager has not yet been initialised. It cannot be used yet.");
            } else if (status.equals(Status.STATUS_SHUTDOWN)) {
                throw new IllegalStateException("The CacheManager has been shut down. It can no longer be used.");
            }
        }
    }

    /**
     * Gets the status attribute of the Ehcache
     * 
     * @return The status value from the Status enum class
     */
    public Status getStatus() {
        return status;
    }

    /**
     * Clears the contents of all caches in the CacheManager, but without
     * removing any caches.
     * <p/>
     * This method is not synchronized. It only guarantees to clear those elements in a cache at the time that the
     * {@link Ehcache#removeAll()} mehod on each cache is called.
     */
    public void clearAll() throws CacheException {
        String[] cacheNames = getCacheNames();

        LOG.debug("Clearing all caches");
        for (String cacheName : cacheNames) {
            Ehcache cache = getEhcache(cacheName);
            cache.removeAll();
        }
    }

    /**
     * Clears the contents of all caches in the CacheManager with a name starting with the prefix,
     * but without removing them.
     * <p/>
     * This method is not synchronized. It only guarantees to clear those elements in a cache at the time that the
     * {@link Ehcache#removeAll()} method on each cache is called.
     * 
     * @param prefix
     *            The prefix the cache name should start with
     * @throws CacheException
     * @since 1.7.2
     */
    public void clearAllStartingWith(String prefix) throws CacheException {
        // NPE guard
        if (prefix == null || prefix.length() == 0) {
            return;
        }

        for (Object o : ehcaches.entrySet()) {
            Map.Entry entry = (Map.Entry) o;
            String cacheName = (String) entry.getKey();
            if (cacheName.startsWith(prefix)) {
                if (LOG.isDebugEnabled()) {
                    LOG.debug("Clearing cache named '" + cacheName + "' (matches '" + prefix + "' prefix");
                }
                ((Ehcache) entry.getValue()).removeAll();
            }
        }
    }

    /**
     * Gets the <code>CacheManagerPeerProvider</code>, matching the given scheme
     * For distributed caches, the peer provider finds other cache managers and their caches in the same cluster
     * 
     * @param scheme
     *            the replication scheme to use. Schemes shipped with ehcache are RMI, JGROUPS, JMS
     * @return the provider, or null if one does not exist
     */
    public CacheManagerPeerProvider getCacheManagerPeerProvider(String scheme) {
        return cacheManagerPeerProviders.get(scheme);
    }

    /**
     * When CacheManage is configured as part of a cluster, a CacheManagerPeerListener will
     * be registered in it. Use this to access the individual cache listeners
     * 
     * @param scheme
     *            the replication scheme to use. Schemes shipped with ehcache are RMI, JGROUPS, JMS
     * @return the listener, or null if one does not exist
     */
    public CacheManagerPeerListener getCachePeerListener(String scheme) {
        return cacheManagerPeerListeners.get(scheme);
    }

    /**
     * Returns the composite listener. A notification sent to this listener will notify all registered
     * listeners.
     * 
     * @return null if none
     * @see "getCacheManagerEventListenerRegistry"
     */
    public CacheManagerEventListener getCacheManagerEventListener() {
        return cacheManagerEventListenerRegistry;
    }

    /**
     * Same as getCacheManagerEventListenerRegistry().registerListener(cacheManagerEventListener);
     * Left for backward compatiblity
     * 
     * @param cacheManagerEventListener
     *            the listener to set.
     * @see "getCacheManagerEventListenerRegistry"
     */
    public void setCacheManagerEventListener(CacheManagerEventListener cacheManagerEventListener) {
        getCacheManagerEventListenerRegistry().registerListener(cacheManagerEventListener);
    }

    /**
     * Gets the CacheManagerEventListenerRegistry. Add and remove listeners here.
     */
    public CacheManagerEventListenerRegistry getCacheManagerEventListenerRegistry() {
        return cacheManagerEventListenerRegistry;
    }

    /**
     * Replaces in the map of Caches managed by this CacheManager an Ehcache with a decorated version of the same
     * Ehcache. CacheManager can operate fully with a decorated Ehcache.
     * <p/>
     * Ehcache Decorators can be used to obtain different behaviour from an Ehcache in a very flexible way. Some examples in ehcache are:
     * <ol>
     * <li>{@link net.sf.ehcache.constructs.blocking.BlockingCache} - A cache that blocks other threads from getting a null element until
     * the first thread has placed a value in it.
     * <li>{@link net.sf.ehcache.constructs.blocking.SelfPopulatingCache} - A BlockingCache that has the additional property of knowing how
     * to load its own entries.
     * </ol>
     * Many other kinds are possible.
     * <p/>
     * It is generally required that a decorated cache, once constructed, is made available to other execution threads. The simplest way of
     * doing this is to substitute the original cache for the decorated one here.
     * <p/>
     * Note that any overwritten Ehcache methods will take on new behaviours without casting. Casting is only required for new methods that
     * the decorator introduces. For more information see the well known Gang of Four Decorator pattern.
     * 
     * @param ehcache
     * @param decoratedCache
     *            An implementation of Ehcache that wraps the original cache.
     * @throws CacheException
     *             if the two caches do not equal each other.
     */
    public void replaceCacheWithDecoratedCache(Ehcache ehcache, Ehcache decoratedCache) throws CacheException {
        if (!ehcache.equals(decoratedCache)) {
            throw new CacheException("Cannot replace " + decoratedCache.getName() + " It does not equal the incumbent cache.");
        } else {
            String cacheName = ehcache.getName();
            ehcaches.remove(cacheName);
            caches.remove(cacheName);
            ehcaches.put(decoratedCache.getName(), decoratedCache);
            if (decoratedCache instanceof Cache) {
                caches.put(decoratedCache.getName(), decoratedCache);
            }
        }

    }

    /**
     * Gets the name of the CacheManager. This is useful for distinguishing multiple CacheManagers
     * 
     * @return the name, or the output of toString() if it is not set.
     * @see #toString() which uses either the name or Object.toString()
     */
    public String getName() {
        if (name != null) {
            return name;
        } else {
            return super.toString();
        }
    }

    /**
     * Indicate whether the CacheManager is named or not.
     * 
     * @return True if named
     */
    public boolean isNamed() {
        return name != null;
    }

    /**
     * Sets the name of the CacheManager. This is useful for distinguishing multiple CacheManagers
     * in a monitoring situation.
     * 
     * @param name
     *            a name with characters legal in a JMX ObjectName
     */
    public void setName(String name) {
        this.name = name;
        try {
            mbeanRegistrationProvider.reinitialize();
        } catch (MBeanRegistrationProviderException e) {
            throw new CacheException("Problem in reinitializing MBeanRegistrationProvider - "
                    + mbeanRegistrationProvider.getClass().getName(), e);
        }
    }

    /**
     * @return either the name of this CacheManager, or if unset, Object.toString()
     */
    @Override
    public String toString() {
        return getName();
    }

    /**
     * Returns the disk store path. This may be null if no caches need a DiskStore and none was configured.
     * The path cannot be changed after creation of the CacheManager. All caches take the disk store path
     * from this value.
     * 
     * @return the disk store path.
     */
    public String getDiskStorePath() {
        return diskStorePath;
    }

    /**
     * Returns a {@link FailSafeTimer} associated with this {@link CacheManager}
     * 
     * @return The {@link FailSafeTimer} associated with this cache manager
     * @since 1.7
     */
    public FailSafeTimer getTimer() {
        return cacheManagerTimer;
    }

    /**
     * Returns the original configuration text for this {@link CacheManager}
     * 
     * @return Returns the original configuration text for this {@link CacheManager}
     */
    public String getOriginalConfigurationText() {
        if (originalConfigurationSource == null) {
            return "Originally configured programmatically. No original configuration source text.";
        } else {
            return ConfigurationUtil.generateConfigurationTextFromSource(originalConfigurationSource);
        }
    }

    /**
     * Returns the active configuration text for this {@link CacheManager}
     * 
     * @return Returns the active configuration text for this {@link CacheManager}
     */
    public String getActiveConfigurationText() {
        return ConfigurationUtil.generateConfigurationTextFromConfiguration(this, configuration);
    }

    /**
     * Returns the original configuration text for the input cacheName
     * 
     * @param cacheName
     * @return Returns the original configuration text for the input cacheName
     */
    public String getOriginalConfigurationText(String cacheName) {
        if (originalConfigurationSource == null) {
            return "Originally configured programmatically. No original configuration source text.";
        } else {
            return ConfigurationUtil.generateConfigurationTextForCacheFromSource(originalConfigurationSource, cacheName);
        }
    }

    /**
     * Returns the active configuration text for the input cacheName
     * 
     * @param cacheName
     * @return Returns the active configuration text for the input cacheName
     */
    public String getActiveConfigurationText(String cacheName) {
        return ConfigurationUtil.generateConfigurationTextForCache(this, cacheName);
    }

    @Override
    public int hashCode() {
        if (name != null) {
            return name.hashCode();
        } else {
            return super.hashCode();
        }
    }

}<|MERGE_RESOLUTION|>--- conflicted
+++ resolved
@@ -30,12 +30,10 @@
 import java.util.concurrent.CopyOnWriteArrayList;
 import java.util.concurrent.atomic.AtomicBoolean;
 
-<<<<<<< HEAD
-import javax.transaction.TransactionManager;
-=======
 import net.sf.ehcache.terracotta.ClusteredInstanceFactory;
 import net.sf.ehcache.writer.writebehind.WriteBehind;
->>>>>>> 11025943
+
+import javax.transaction.TransactionManager;
 
 import net.sf.ehcache.config.CacheConfiguration;
 import net.sf.ehcache.config.Configuration;
@@ -63,10 +61,6 @@
 import net.sf.ehcache.util.FailSafeTimer;
 import net.sf.ehcache.util.PropertyUtil;
 import net.sf.ehcache.util.UpdateChecker;
-import net.sf.ehcache.writebehind.WriteBehind;
-
-import org.slf4j.Logger;
-import org.slf4j.LoggerFactory;
 
 import org.slf4j.Logger;
 import org.slf4j.LoggerFactory;
@@ -393,21 +387,6 @@
      *            The cache for which the Store should be created
      * @return a new (or existing) clustered store
      */
-<<<<<<< HEAD
-    Store createTerracottaStore(Ehcache cache) {
-        return getClusteredInstanceFactory(cache).createStore(cache);
-    }
-
-    /**
-     * Create/access the appropriate write behind queue for the given cache
-     * 
-     * @param cache
-     *            The cache for which the write behind queue should be created
-     * @return a new (or existing) write behind queue
-     */
-    WriteBehind createWriteBehind(Ehcache cache) {
-        return getClusteredInstanceFactory(cache).createAsync(cache);
-=======
     public Store createTerracottaStore(Ehcache cache) {
       return getClusteredInstanceFactory(cache).createStore(cache);
     }
@@ -420,7 +399,6 @@
    */
     public WriteBehind createTerracottaWriteBehind(Ehcache cache) {
       return getClusteredInstanceFactory(cache).createWriteBehind(cache);
->>>>>>> 11025943
     }
     
     EhcacheXAResource createEhcacheXAResource(Ehcache cache, Store store, Store oldVersionStore,  TransactionManager txnManager) {
@@ -488,7 +466,7 @@
      *             if the configuration cannot be parsed
      */
     private synchronized Configuration parseConfiguration(String configurationFileName, URL configurationURL,
-            InputStream configurationInputStream) throws CacheException {
+                                                          InputStream configurationInputStream) throws CacheException {
         reinitialisationCheck();
         Configuration parsedConfig;
         String configurationSource;
@@ -611,7 +589,8 @@
     }
 
     private void reinitialisationCheck() throws IllegalStateException {
-        if (defaultCache != null || diskStorePath != null || ehcaches.size() != 0 || status.equals(Status.STATUS_SHUTDOWN)) {
+        if (defaultCache != null || diskStorePath != null || ehcaches.size() != 0
+                || status.equals(Status.STATUS_SHUTDOWN)) {
             throw new IllegalStateException("Attempt to reinitialise the CacheManager");
         }
     }
