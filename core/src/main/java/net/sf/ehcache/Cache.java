/**
 *  Copyright 2003-2009 Terracotta, Inc.
 *
 *  Licensed under the Apache License, Version 2.0 (the "License");
 *  you may not use this file except in compliance with the License.
 *  You may obtain a copy of the License at
 *
 *      http://www.apache.org/licenses/LICENSE-2.0
 *
 *  Unless required by applicable law or agreed to in writing, software
 *  distributed under the License is distributed on an "AS IS" BASIS,
 *  WITHOUT WARRANTIES OR CONDITIONS OF ANY KIND, either express or implied.
 *  See the License for the specific language governing permissions and
 *  limitations under the License.
 */

package net.sf.ehcache;

import java.io.IOException;
import java.io.Serializable;
import java.net.InetAddress;
import java.net.UnknownHostException;
import java.util.ArrayList;
import java.util.Arrays;
import java.util.Collection;
import java.util.Collections;
import java.util.HashMap;
import java.util.HashSet;
import java.util.List;
import java.util.Map;
<<<<<<< HEAD
=======
import java.util.Properties;
>>>>>>> 11025943
import java.util.Set;
import java.util.UUID;
import java.util.concurrent.AbstractExecutorService;
import java.util.concurrent.CopyOnWriteArrayList;
import java.util.concurrent.ExecutionException;
import java.util.concurrent.ExecutorService;
import java.util.concurrent.Future;
import java.util.concurrent.LinkedBlockingQueue;
import java.util.concurrent.ThreadPoolExecutor;
import java.util.concurrent.TimeUnit;
<<<<<<< HEAD

import javax.transaction.TransactionManager;
=======
import java.util.concurrent.atomic.AtomicBoolean;
import java.util.concurrent.locks.ReentrantLock;
>>>>>>> 11025943

import net.sf.ehcache.bootstrap.BootstrapCacheLoader;
import net.sf.ehcache.bootstrap.BootstrapCacheLoaderFactory;
import net.sf.ehcache.config.CacheConfiguration;
import net.sf.ehcache.config.CacheWriterConfiguration;
import net.sf.ehcache.config.DiskStoreConfiguration;
import net.sf.ehcache.config.TerracottaConfiguration;
import net.sf.ehcache.event.CacheEventListener;
import net.sf.ehcache.event.CacheEventListenerFactory;
import net.sf.ehcache.event.RegisteredEventListeners;
import net.sf.ehcache.exceptionhandler.CacheExceptionHandler;
import net.sf.ehcache.extension.CacheExtension;
import net.sf.ehcache.extension.CacheExtensionFactory;
import net.sf.ehcache.loader.CacheLoader;
import net.sf.ehcache.loader.CacheLoaderFactory;
import net.sf.ehcache.statistics.CacheUsageListener;
import net.sf.ehcache.statistics.LiveCacheStatistics;
import net.sf.ehcache.statistics.LiveCacheStatisticsData;
import net.sf.ehcache.statistics.LiveCacheStatisticsWrapper;
import net.sf.ehcache.statistics.sampled.SampledCacheStatistics;
import net.sf.ehcache.statistics.sampled.SampledCacheStatisticsWrapper;
import net.sf.ehcache.store.DiskStore;
import net.sf.ehcache.store.LruMemoryStore;
import net.sf.ehcache.store.MemoryStore;
import net.sf.ehcache.store.MemoryStoreEvictionPolicy;
import net.sf.ehcache.store.Policy;
import net.sf.ehcache.store.Store;
<<<<<<< HEAD
import net.sf.ehcache.store.XATransactionalStore;
import net.sf.ehcache.transaction.manager.TransactionManagerLookup;
import net.sf.ehcache.transaction.xa.EhcacheXAResource;
=======
import net.sf.ehcache.util.ClassLoaderUtil;
>>>>>>> 11025943
import net.sf.ehcache.util.NamedThreadFactory;
import net.sf.ehcache.util.PropertyUtil;
import net.sf.ehcache.util.TimeUtil;
<<<<<<< HEAD
import net.sf.ehcache.writebehind.WriteBehind;

=======
import net.sf.ehcache.writer.CacheWriter;
import net.sf.ehcache.writer.CacheWriterFactory;
import net.sf.ehcache.writer.CacheWriterManager;
import net.sf.ehcache.writer.CacheWriterManagerException;
>>>>>>> 11025943
import org.slf4j.Logger;
import org.slf4j.LoggerFactory;

/**
 * Cache is the central class in ehcache. Caches have {@link Element}s and are managed
 * by the {@link CacheManager}. The Cache performs logical actions. It delegates physical
 * implementations to its {@link net.sf.ehcache.store.Store}s.
 * <p/>
 * A reference to a Cache can be obtained through the {@link CacheManager}. A Cache thus obtained
 * is guaranteed to have status {@link Status#STATUS_ALIVE}. This status is checked for any method which
 * throws {@link IllegalStateException} and the same thrown if it is not alive. This would normally
 * happen if a call is made after {@link CacheManager#shutdown} is invoked.
 * <p/>
 * Cache is threadsafe.
 * <p/>
 * Statistics on cache usage are collected and made available through the {@link #getStatistics()} methods.
 * <p/>
 * Various decorators are available for Cache, such as BlockingCache, SelfPopulatingCache and the dynamic proxy
 * ExceptionHandlingDynamicCacheProxy. See each class for details.
 *
 * @author Greg Luck
 * @author Geert Bevin
 * @version $Id$
 */
public class Cache implements Ehcache {

    /**
     * A reserved word for cache names. It denotes a default configuration
     * which is applied to caches created without configuration.
     */
    public static final String DEFAULT_CACHE_NAME = "default";

    /**
     * System Property based method of disabling ehcache. If disabled no elements will be added to a cache.
     * <p/>
     * Set the property "net.sf.ehcache.disabled=true" to disable ehcache.
     * <p/>
     * This can easily be done using <code>java -Dnet.sf.ehcache.disabled=true</code> in the command line.
     */
    public static final String NET_SF_EHCACHE_DISABLED = "net.sf.ehcache.disabled";

    /**
     * System Property based method of selecting the LruMemoryStore in use up to ehcache 1.5. This is provided
     * for ease of migration.
     * <p/>
     * Set the property "net.sf.ehcache.use.classic.lru=true" to use the older LruMemoryStore implementation
     * when LRU is selected as the eviction policy.
     * <p/>
     * This can easily be done using <code>java -Dnet.sf.ehcache.use.classic.lru=true</code> in the command line.
     */
    public static final String NET_SF_EHCACHE_USE_CLASSIC_LRU = "net.sf.ehcache.use.classic.lru";

    /**
     * The default interval between runs of the expiry thread.
     * @deprecated see {@link CacheConfiguration#DEFAULT_EXPIRY_THREAD_INTERVAL_SECONDS}
     */
    public static final long DEFAULT_EXPIRY_THREAD_INTERVAL_SECONDS = CacheConfiguration.DEFAULT_EXPIRY_THREAD_INTERVAL_SECONDS;

    private static final Logger LOG = LoggerFactory.getLogger(Cache.class.getName());

    private static InetAddress localhost;

    /**
     * The amount of time to wait if a store gets backed up
     */
    private static final int BACK_OFF_TIME_MILLIS = 50;

    private static final int EXECUTOR_KEEP_ALIVE_TIME = 60000;
    private static final int EXECUTOR_MAXIMUM_POOL_SIZE = Math.min(10, Runtime.getRuntime().availableProcessors());
    private static final int EXECUTOR_CORE_POOL_SIZE = 1;

    static {
        try {
            localhost = InetAddress.getLocalHost();
        } catch (UnknownHostException e) {
            LOG.error("Unable to set localhost. This prevents creation of a GUID. Cause was: " + e.getMessage(), e);
        } catch (java.lang.NoClassDefFoundError e) {
            LOG.debug("InetAddress is being blocked by your runtime environment. e.g. Google App Engine." +
                    " Ehcache will work as a local cache.");
        }
    }

    private volatile boolean disabled = Boolean.getBoolean(NET_SF_EHCACHE_DISABLED);

    private final boolean useClassicLru = Boolean.getBoolean(NET_SF_EHCACHE_USE_CLASSIC_LRU);

    private volatile Store diskStore;

    private volatile String diskStorePath;

    private volatile Status status;

    private volatile CacheConfiguration configuration;

    /**
     * The {@link MemoryStore} of this {@link Cache}. All caches have a memory store.
     */
    private volatile Store memoryStore;

    private volatile RegisteredEventListeners registeredEventListeners;

    private volatile List<CacheExtension> registeredCacheExtensions;

    private volatile String guid;

    private volatile CacheManager cacheManager;

    private volatile BootstrapCacheLoader bootstrapCacheLoader;

    private volatile CacheExceptionHandler cacheExceptionHandler;

    private volatile List<CacheLoader> registeredCacheLoaders;

    private volatile CacheWriterManager cacheWriterManager;

    private final AtomicBoolean cacheWriterManagerInitFlag = new AtomicBoolean(false);

    private final ReentrantLock cacheWriterManagerInitLock = new ReentrantLock();

    private volatile CacheWriter registeredCacheWriter;

    /**
     * A ThreadPoolExecutor which uses a thread pool to schedule loads in the order in which they are requested.
     * <p/>
     * Each cache has its own one of these, if required. Because the Core Thread Pool is zero, no threads
     * are used until actually needed. Threads are added to the pool up to a maximum of 10. The keep alive
     * time is 60 seconds, after which, if they are not required they will be stopped and collected.
     * <p/>
     * The executorService is only used for cache loading, and is created lazily on demand to avoid unnecessary resource
     * usage.
     * <p/>
     * Use {@link #getExecutorService()} to ensure that it is initialised.
     */
    private volatile ExecutorService executorService;

    private volatile LiveCacheStatisticsData liveCacheStatisticsData;

    private volatile SampledCacheStatisticsWrapper sampledCacheStatistics;
    private transient TransactionManagerLookup transactionManagerLookup;

    private volatile boolean allowDisable = true;

    /**
     * 1.0 Constructor.
     * <p/>
     * The {@link net.sf.ehcache.config.ConfigurationFactory} and clients can create these.
     * <p/>
     * A client can specify their own settings here and pass the {@link Cache} object
     * into {@link CacheManager#addCache} to specify parameters other than the defaults.
     * <p/>
     * Only the CacheManager can initialise them.
     * <p/>
     * This constructor creates disk stores, if specified, that do not persist between restarts.
     * <p/>
     * The default expiry thread interval of 120 seconds is used. This is the interval between runs
     * of the expiry thread, where it checks the disk store for expired elements. It is not the
     * the timeToLiveSeconds.
     *
     * @param name                the name of the cache. Note that "default" is a reserved name for the defaultCache.
     * @param maxElementsInMemory the maximum number of elements in memory, before they are evicted
     * @param overflowToDisk      whether to use the disk store
     * @param eternal             whether the elements in the cache are eternal, i.e. never expire
     * @param timeToLiveSeconds   the default amount of time to live for an element from its creation date
     * @param timeToIdleSeconds   the default amount of time to live for an element from its last accessed or modified date
     * @since 1.0
     */
    public Cache(String name, int maxElementsInMemory, boolean overflowToDisk,
                 boolean eternal, long timeToLiveSeconds, long timeToIdleSeconds) {
        
        this(new CacheConfiguration(name, maxElementsInMemory)
                    .overflowToDisk(overflowToDisk)
                    .eternal(eternal)
                    .timeToLiveSeconds(timeToLiveSeconds)
                    .timeToIdleSeconds(timeToIdleSeconds));
    }


    /**
     * 1.1 Constructor.
     * <p/>
     * The {@link net.sf.ehcache.config.ConfigurationFactory} and clients can create these.
     * <p/>
     * A client can specify their own settings here and pass the {@link Cache} object
     * into {@link CacheManager#addCache} to specify parameters other than the defaults.
     * <p/>
     * Only the CacheManager can initialise them.
     *
     * @param name                the name of the cache. Note that "default" is a reserved name for the defaultCache.
     * @param maxElementsInMemory the maximum number of elements in memory, before they are evicted
     * @param overflowToDisk      whether to use the disk store
     * @param eternal             whether the elements in the cache are eternal, i.e. never expire
     * @param timeToLiveSeconds   the default amount of time to live for an element from its creation date
     * @param timeToIdleSeconds   the default amount of time to live for an element from its last accessed or modified date
     * @param diskPersistent      whether to persist the cache to disk between JVM restarts
     * @param diskExpiryThreadIntervalSeconds
     *                            how often to run the disk store expiry thread. A large number of 120 seconds plus is recommended
     * @since 1.1
     * @deprecated use {@link #Cache(CacheConfiguration)} instead
     */
    @Deprecated
    public Cache(String name,
                 int maxElementsInMemory,
                 boolean overflowToDisk,
                 boolean eternal,
                 long timeToLiveSeconds,
                 long timeToIdleSeconds,
                 boolean diskPersistent,
                 long diskExpiryThreadIntervalSeconds) {

        this(new CacheConfiguration(name, maxElementsInMemory)
                    .overflowToDisk(overflowToDisk)
                    .eternal(eternal)
                    .timeToLiveSeconds(timeToLiveSeconds)
                    .timeToIdleSeconds(timeToIdleSeconds)
                    .diskPersistent(diskPersistent)
                    .diskExpiryThreadIntervalSeconds(diskExpiryThreadIntervalSeconds));

        LOG.warn("An API change between ehcache-1.1 and ehcache-1.2 results in the persistence path being set to " +
                DiskStoreConfiguration.getDefaultPath() + " when the ehcache-1.1 constructor is used. " +
                "Please change to the 1.2 constructor.");
    }


    /**
     * 1.2 Constructor
     * <p/>
     * The {@link net.sf.ehcache.config.ConfigurationFactory} and clients can create these.
     * <p/>
     * A client can specify their own settings here and pass the {@link Cache} object
     * into {@link CacheManager#addCache} to specify parameters other than the defaults.
     * <p/>
     * Only the CacheManager can initialise them.
     *
     * @param name                      the name of the cache. Note that "default" is a reserved name for the defaultCache.
     * @param maxElementsInMemory       the maximum number of elements in memory, before they are evicted
     * @param memoryStoreEvictionPolicy one of LRU, LFU and FIFO. Optionally null, in which case it will be set to LRU.
     * @param overflowToDisk            whether to use the disk store
     * @param diskStorePath             this parameter is ignored. CacheManager sets it using setter injection.
     * @param eternal                   whether the elements in the cache are eternal, i.e. never expire
     * @param timeToLiveSeconds         the default amount of time to live for an element from its creation date
     * @param timeToIdleSeconds         the default amount of time to live for an element from its last accessed or modified date
     * @param diskPersistent            whether to persist the cache to disk between JVM restarts
     * @param diskExpiryThreadIntervalSeconds
     *                                  how often to run the disk store expiry thread. A large number of 120 seconds plus is recommended
     * @param registeredEventListeners  a notification service. Optionally null, in which case a new
     *                                  one with no registered listeners will be created.
     * @since 1.2
     * @deprecated use {@link #Cache(CacheConfiguration)} instead
     */
    @Deprecated
    public Cache(String name,
                 int maxElementsInMemory,
                 MemoryStoreEvictionPolicy memoryStoreEvictionPolicy,
                 boolean overflowToDisk,
                 String diskStorePath,
                 boolean eternal,
                 long timeToLiveSeconds,
                 long timeToIdleSeconds,
                 boolean diskPersistent,
                 long diskExpiryThreadIntervalSeconds,
                 RegisteredEventListeners registeredEventListeners) {

        this(new CacheConfiguration(name, maxElementsInMemory)
                    .memoryStoreEvictionPolicy(memoryStoreEvictionPolicy)
                    .overflowToDisk(overflowToDisk)
                    .diskStorePath(diskStorePath)
                    .eternal(eternal)
                    .timeToLiveSeconds(timeToLiveSeconds)
                    .timeToIdleSeconds(timeToIdleSeconds)
                    .diskPersistent(diskPersistent)
                    .diskExpiryThreadIntervalSeconds(diskExpiryThreadIntervalSeconds),
                registeredEventListeners,
                null);

    }

    /**
     * 1.2.1 Constructor
     * <p/>
     * The {@link net.sf.ehcache.config.ConfigurationFactory} and clients can create these.
     * <p/>
     * A client can specify their own settings here and pass the {@link Cache} object
     * into {@link CacheManager#addCache} to specify parameters other than the defaults.
     * <p/>
     * Only the CacheManager can initialise them.
     *
     * @param name                      the name of the cache. Note that "default" is a reserved name for the defaultCache.
     * @param maxElementsInMemory       the maximum number of elements in memory, before they are evicted
     * @param memoryStoreEvictionPolicy one of LRU, LFU and FIFO. Optionally null, in which case it will be set to LRU.
     * @param overflowToDisk            whether to use the disk store
     * @param diskStorePath             this parameter is ignored. CacheManager sets it using setter injection.
     * @param eternal                   whether the elements in the cache are eternal, i.e. never expire
     * @param timeToLiveSeconds         the default amount of time to live for an element from its creation date
     * @param timeToIdleSeconds         the default amount of time to live for an element from its last accessed or modified date
     * @param diskPersistent            whether to persist the cache to disk between JVM restarts
     * @param diskExpiryThreadIntervalSeconds
     *                                  how often to run the disk store expiry thread. A large number of 120 seconds plus is recommended
     * @param registeredEventListeners  a notification service. Optionally null, in which case a new one with no registered listeners will be created.
     * @param bootstrapCacheLoader      the BootstrapCacheLoader to use to populate the cache when it is first initialised. Null if none is required.
     * @since 1.2.1
     * @deprecated use {@link #Cache(CacheConfiguration, RegisteredEventListeners, BootstrapCacheLoader)} instead
     */
    @Deprecated
    public Cache(String name,
                 int maxElementsInMemory,
                 MemoryStoreEvictionPolicy memoryStoreEvictionPolicy,
                 boolean overflowToDisk,
                 String diskStorePath,
                 boolean eternal,
                 long timeToLiveSeconds,
                 long timeToIdleSeconds,
                 boolean diskPersistent,
                 long diskExpiryThreadIntervalSeconds,
                 RegisteredEventListeners registeredEventListeners,
                 BootstrapCacheLoader bootstrapCacheLoader) {

        this(new CacheConfiguration(name, maxElementsInMemory)
                    .memoryStoreEvictionPolicy(memoryStoreEvictionPolicy)
                    .overflowToDisk(overflowToDisk)
                    .diskStorePath(diskStorePath)
                    .eternal(eternal)
                    .timeToLiveSeconds(timeToLiveSeconds)
                    .timeToIdleSeconds(timeToIdleSeconds)
                    .diskPersistent(diskPersistent)
                    .diskExpiryThreadIntervalSeconds(diskExpiryThreadIntervalSeconds),
                registeredEventListeners,
                bootstrapCacheLoader);
    }

    /**
     * 1.2.4 Constructor
     * <p/>
     * The {@link net.sf.ehcache.config.ConfigurationFactory} and clients can create these.
     * <p/>
     * A client can specify their own settings here and pass the {@link Cache} object
     * into {@link CacheManager#addCache} to specify parameters other than the defaults.
     * <p/>
     * Only the CacheManager can initialise them.
     *
     * @param name                      the name of the cache. Note that "default" is a reserved name for the defaultCache.
     * @param maxElementsInMemory       the maximum number of elements in memory, before they are evicted
     * @param memoryStoreEvictionPolicy one of LRU, LFU and FIFO. Optionally null, in which case it will be set to LRU.
     * @param overflowToDisk            whether to use the disk store
     * @param diskStorePath             this parameter is ignored. CacheManager sets it using setter injection.
     * @param eternal                   whether the elements in the cache are eternal, i.e. never expire
     * @param timeToLiveSeconds         the default amount of time to live for an element from its creation date
     * @param timeToIdleSeconds         the default amount of time to live for an element from its last accessed or modified date
     * @param diskPersistent            whether to persist the cache to disk between JVM restarts
     * @param diskExpiryThreadIntervalSeconds
     *                                  how often to run the disk store expiry thread. A large number of 120 seconds plus is recommended
     * @param registeredEventListeners  a notification service. Optionally null, in which case a new one with no registered listeners will be created.
     * @param bootstrapCacheLoader      the BootstrapCacheLoader to use to populate the cache when it is first initialised. Null if none is required.
     * @param maxElementsOnDisk         the maximum number of Elements to allow on the disk. 0 means unlimited.
     * @since 1.2.4
     * @deprecated use {@link #Cache(CacheConfiguration, RegisteredEventListeners, BootstrapCacheLoader)} instead
     */
    @Deprecated
    public Cache(String name,
                 int maxElementsInMemory,
                 MemoryStoreEvictionPolicy memoryStoreEvictionPolicy,
                 boolean overflowToDisk,
                 String diskStorePath,
                 boolean eternal,
                 long timeToLiveSeconds,
                 long timeToIdleSeconds,
                 boolean diskPersistent,
                 long diskExpiryThreadIntervalSeconds,
                 RegisteredEventListeners registeredEventListeners,
                 BootstrapCacheLoader bootstrapCacheLoader,
                 int maxElementsOnDisk) {

        this(new CacheConfiguration(name, maxElementsInMemory)
                    .memoryStoreEvictionPolicy(memoryStoreEvictionPolicy)
                    .overflowToDisk(overflowToDisk)
                    .diskStorePath(diskStorePath)
                    .eternal(eternal)
                    .timeToLiveSeconds(timeToLiveSeconds)
                    .timeToIdleSeconds(timeToIdleSeconds)
                    .diskPersistent(diskPersistent)
                    .diskExpiryThreadIntervalSeconds(diskExpiryThreadIntervalSeconds)
                    .maxElementsOnDisk(maxElementsOnDisk),
                registeredEventListeners,
                bootstrapCacheLoader);
    }

    /**
     * 1.3 Constructor
     * <p/>
     * The {@link net.sf.ehcache.config.ConfigurationFactory} and clients can create these.
     * <p/>
     * A client can specify their own settings here and pass the {@link Cache} object
     * into {@link CacheManager#addCache} to specify parameters other than the defaults.
     * <p/>
     * Only the CacheManager can initialise them.
     *
     * @param name                      the name of the cache. Note that "default" is a reserved name for the defaultCache.
     * @param maxElementsInMemory       the maximum number of elements in memory, before they are evicted
     * @param memoryStoreEvictionPolicy one of LRU, LFU and FIFO. Optionally null, in which case it will be set to LRU.
     * @param overflowToDisk            whether to use the disk store
     * @param diskStorePath             this parameter is ignored. CacheManager sets it using setter injection.
     * @param eternal                   whether the elements in the cache are eternal, i.e. never expire
     * @param timeToLiveSeconds         the default amount of time to live for an element from its creation date
     * @param timeToIdleSeconds         the default amount of time to live for an element from its last accessed or modified date
     * @param diskPersistent            whether to persist the cache to disk between JVM restarts
     * @param diskExpiryThreadIntervalSeconds
     *                                  how often to run the disk store expiry thread. A large number of 120 seconds plus is recommended
     * @param registeredEventListeners  a notification service. Optionally null, in which case a new one with no registered listeners will be created.
     * @param bootstrapCacheLoader      the BootstrapCacheLoader to use to populate the cache when it is first initialised. Null if none is required.
     * @param maxElementsOnDisk         the maximum number of Elements to allow on the disk. 0 means unlimited.
     * @param diskSpoolBufferSizeMB     the amount of memory to allocate the write buffer for puts to the DiskStore.
     * @since 1.3
     * @deprecated use {@link #Cache(CacheConfiguration, RegisteredEventListeners, BootstrapCacheLoader)} instead
     */
    @Deprecated
    public Cache(String name,
                 int maxElementsInMemory,
                 MemoryStoreEvictionPolicy memoryStoreEvictionPolicy,
                 boolean overflowToDisk,
                 String diskStorePath,
                 boolean eternal,
                 long timeToLiveSeconds,
                 long timeToIdleSeconds,
                 boolean diskPersistent,
                 long diskExpiryThreadIntervalSeconds,
                 RegisteredEventListeners registeredEventListeners,
                 BootstrapCacheLoader bootstrapCacheLoader,
                 int maxElementsOnDisk,
                 int diskSpoolBufferSizeMB) {

        this(new CacheConfiguration(name, maxElementsInMemory)
                    .memoryStoreEvictionPolicy(memoryStoreEvictionPolicy)
                    .overflowToDisk(overflowToDisk)
                    .diskStorePath(diskStorePath)
                    .eternal(eternal)
                    .timeToLiveSeconds(timeToLiveSeconds)
                    .timeToIdleSeconds(timeToIdleSeconds)
                    .diskPersistent(diskPersistent)
                    .diskExpiryThreadIntervalSeconds(diskExpiryThreadIntervalSeconds)
                    .maxElementsOnDisk(maxElementsOnDisk)
                    .diskSpoolBufferSizeMB(diskSpoolBufferSizeMB),
                registeredEventListeners,
                bootstrapCacheLoader);
    }

    /**
     * 1.6.0 Constructor
     * <p/>
     * The {@link net.sf.ehcache.config.ConfigurationFactory} and clients can create these.
     * <p/>
     * A client can specify their own settings here and pass the {@link Cache} object
     * into {@link CacheManager#addCache} to specify parameters other than the defaults.
     * <p/>
     * Only the CacheManager can initialise them.
     *
     * @param name                      the name of the cache. Note that "default" is a reserved name for the defaultCache.
     * @param maxElementsInMemory       the maximum number of elements in memory, before they are evicted
     * @param memoryStoreEvictionPolicy one of LRU, LFU and FIFO. Optionally null, in which case it will be set to LRU.
     * @param overflowToDisk            whether to use the disk store
     * @param diskStorePath             this parameter is ignored. CacheManager sets it using setter injection.
     * @param eternal                   whether the elements in the cache are eternal, i.e. never expire
     * @param timeToLiveSeconds         the default amount of time to live for an element from its creation date
     * @param timeToIdleSeconds         the default amount of time to live for an element from its last accessed or modified date
     * @param diskPersistent            whether to persist the cache to disk between JVM restarts
     * @param diskExpiryThreadIntervalSeconds
     *                                  how often to run the disk store expiry thread. A large number of 120 seconds plus is recommended
     * @param registeredEventListeners  a notification service. Optionally null, in which case a new one with no registered listeners will be created.
     * @param bootstrapCacheLoader      the BootstrapCacheLoader to use to populate the cache when it is first initialised. Null if none is required.
     * @param maxElementsOnDisk         the maximum number of Elements to allow on the disk. 0 means unlimited.
     * @param diskSpoolBufferSizeMB     the amount of memory to allocate the write buffer for puts to the DiskStore.
     * @param clearOnFlush              whether the MemoryStore should be cleared when {@link #flush flush()} is called on the cache
     * @since 1.6.0
     * @deprecated use {@link #Cache(CacheConfiguration, RegisteredEventListeners, BootstrapCacheLoader)} instead
     */
    @Deprecated
    public Cache(String name,
                 int maxElementsInMemory,
                 MemoryStoreEvictionPolicy memoryStoreEvictionPolicy,
                 boolean overflowToDisk,
                 String diskStorePath,
                 boolean eternal,
                 long timeToLiveSeconds,
                 long timeToIdleSeconds,
                 boolean diskPersistent,
                 long diskExpiryThreadIntervalSeconds,
                 RegisteredEventListeners registeredEventListeners,
                 BootstrapCacheLoader bootstrapCacheLoader,
                 int maxElementsOnDisk,
                 int diskSpoolBufferSizeMB,
                 boolean clearOnFlush) {

        this(new CacheConfiguration(name, maxElementsInMemory)
                    .memoryStoreEvictionPolicy(memoryStoreEvictionPolicy)
                    .overflowToDisk(overflowToDisk)
                    .diskStorePath(diskStorePath)
                    .eternal(eternal)
                    .timeToLiveSeconds(timeToLiveSeconds)
                    .timeToIdleSeconds(timeToIdleSeconds)
                    .diskPersistent(diskPersistent)
                    .diskExpiryThreadIntervalSeconds(diskExpiryThreadIntervalSeconds)
                    .maxElementsOnDisk(maxElementsOnDisk)
                    .diskSpoolBufferSizeMB(diskSpoolBufferSizeMB)
                    .clearOnFlush(clearOnFlush),
                registeredEventListeners,
                bootstrapCacheLoader);
    }

    /**
     * 1.7.0 Constructor
     * <p/>
     * The {@link net.sf.ehcache.config.ConfigurationFactory} and clients can create these.
     * <p/>
     * A client can specify their own settings here and pass the {@link Cache} object
     * into {@link CacheManager#addCache} to specify parameters other than the defaults.
     * <p/>
     * Only the CacheManager can initialise them.
     *
     * @param name                      the name of the cache. Note that "default" is a reserved name for the defaultCache.
     * @param maxElementsInMemory       the maximum number of elements in memory, before they are evicted
     * @param memoryStoreEvictionPolicy one of LRU, LFU and FIFO. Optionally null, in which case it will be set to LRU.
     * @param overflowToDisk            whether to use the disk store
     * @param diskStorePath             this parameter is ignored. CacheManager sets it using setter injection.
     * @param eternal                   whether the elements in the cache are eternal, i.e. never expire
     * @param timeToLiveSeconds         the default amount of time to live for an element from its creation date
     * @param timeToIdleSeconds         the default amount of time to live for an element from its last accessed or modified date
     * @param diskPersistent            whether to persist the cache to disk between JVM restarts
     * @param diskExpiryThreadIntervalSeconds
     *                                  how often to run the disk store expiry thread. A large number of 120 seconds plus is recommended
     * @param registeredEventListeners  a notification service. Optionally null, in which case a new one with no registered listeners will be created.
     * @param bootstrapCacheLoader      the BootstrapCacheLoader to use to populate the cache when it is first initialised. Null if none is required.
     * @param maxElementsOnDisk         the maximum number of Elements to allow on the disk. 0 means unlimited.
     * @param diskSpoolBufferSizeMB     the amount of memory to allocate the write buffer for puts to the DiskStore.
     * @param clearOnFlush              whether the MemoryStore should be cleared when {@link #flush flush()} is called on the cache
     * @param isTerracottaClustered     whether to cluster this cache with Terracotta
     * @param terracottaValueMode       either "SERIALIZATION" or "IDENTITY" mode, only used if isTerracottaClustered=true
     * @param terracottaCoherentReads   whether this cache should use coherent reads (usually should be true) unless optimizing for read-only
     * @since 1.7.0
     * @deprecated use {@link #Cache(CacheConfiguration, RegisteredEventListeners, BootstrapCacheLoader)} instead
     */
    @Deprecated
    public Cache(String name, int maxElementsInMemory, MemoryStoreEvictionPolicy memoryStoreEvictionPolicy, boolean overflowToDisk,
                 String diskStorePath, boolean eternal, long timeToLiveSeconds, long timeToIdleSeconds, boolean diskPersistent,
                 long diskExpiryThreadIntervalSeconds, RegisteredEventListeners registeredEventListeners,
                 BootstrapCacheLoader bootstrapCacheLoader, int maxElementsOnDisk, int diskSpoolBufferSizeMB, boolean clearOnFlush,
                 boolean isTerracottaClustered, String terracottaValueMode, boolean terracottaCoherentReads) {

        this(new CacheConfiguration(name, maxElementsInMemory)
                    .memoryStoreEvictionPolicy(memoryStoreEvictionPolicy)
                    .overflowToDisk(overflowToDisk)
                    .diskStorePath(diskStorePath)
                    .eternal(eternal)
                    .timeToLiveSeconds(timeToLiveSeconds)
                    .timeToIdleSeconds(timeToIdleSeconds)
                    .diskPersistent(diskPersistent)
                    .diskExpiryThreadIntervalSeconds(diskExpiryThreadIntervalSeconds)
                    .maxElementsOnDisk(maxElementsOnDisk)
                    .diskSpoolBufferSizeMB(diskSpoolBufferSizeMB)
                    .clearOnFlush(clearOnFlush)
                    .terracotta(new TerracottaConfiguration()
                        .clustered(isTerracottaClustered)
                        .valueMode(terracottaValueMode)
                        .coherentReads(terracottaCoherentReads)),
                registeredEventListeners,
                bootstrapCacheLoader);
    }

    /**
     * 2.0.0 Constructor
     * <p/>
     * The {@link net.sf.ehcache.config.ConfigurationFactory} and clients can create these.
     * <p/>
     * A client can specify their own settings here and pass the {@link Cache} object
     * into {@link CacheManager#addCache} to specify parameters other than the defaults.
     * <p/>
     * Only the CacheManager can initialise them.
     *
     * @param cacheConfiguration the configuration that should be used to create the cache with
     */
    public Cache(CacheConfiguration cacheConfiguration) {
        this(cacheConfiguration, null, null);
    }

    /**
     * 2.0.0 Constructor
     * <p/>
     * The {@link net.sf.ehcache.config.ConfigurationFactory} and clients can create these.
     * <p/>
     * A client can specify their own settings here and pass the {@link Cache} object
     * into {@link CacheManager#addCache} to specify parameters other than the defaults.
     * <p/>
     * Only the CacheManager can initialise them.
     *
     * @param cacheConfiguration the configuration that should be used to create the cache with
     * @param registeredEventListeners  a notification service. Optionally null, in which case a new one with no registered listeners will be created.
     * @param bootstrapCacheLoader      the BootstrapCacheLoader to use to populate the cache when it is first initialised. Null if none is required.
     */
    public Cache(CacheConfiguration cacheConfiguration,
                 RegisteredEventListeners registeredEventListeners,
<<<<<<< HEAD
                 BootstrapCacheLoader bootstrapCacheLoader,
                 int maxElementsOnDisk,
                 int diskSpoolBufferSizeMB,
                 boolean clearOnFlush,
                 boolean isTerracottaClustered,
                 String terracottaValueMode,
                 boolean terracottaCoherentReads,
                 boolean terracottaOrphanEviction,
                 int terracottaOrphanEvictionPeriod,
                 boolean terracottaLocalKeyCache,
                 int terracottaLocalKeyCacheSize,
                 boolean terracottaCopyOnRead) {
        this(name, maxElementsInMemory, memoryStoreEvictionPolicy, overflowToDisk, diskStorePath, eternal, timeToLiveSeconds,
                timeToIdleSeconds, diskPersistent, diskExpiryThreadIntervalSeconds, registeredEventListeners,
                bootstrapCacheLoader, maxElementsOnDisk, diskSpoolBufferSizeMB, clearOnFlush, isTerracottaClustered,
                terracottaValueMode, terracottaCoherentReads, "OFF", null, terracottaOrphanEviction,
                terracottaOrphanEvictionPeriod, terracottaLocalKeyCache,
                terracottaLocalKeyCacheSize, terracottaCopyOnRead);
    }

    /**
     * 1.8.0 Constructor
     * <p/>
     * The {@link net.sf.ehcache.config.ConfigurationFactory} and clients can create these.
     * <p/>
     * A client can specify their own settings here and pass the {@link Cache} object
     * into {@link CacheManager#addCache} to specify parameters other than the defaults.
     * <p/>
     * Only the CacheManager can initialise them.
     *
     * @param name                      the name of the cache. Note that "default" is a reserved name for the defaultCache.
     * @param maxElementsInMemory       the maximum number of elements in memory, before they are evicted
     * @param memoryStoreEvictionPolicy one of LRU, LFU and FIFO. Optionally null, in which case it will be set to LRU.
     * @param overflowToDisk            whether to use the disk store
     * @param diskStorePath             this parameter is ignored. CacheManager sets it using setter injection.
     * @param eternal                   whether the elements in the cache are eternal, i.e. never expire
     * @param timeToLiveSeconds         the default amount of time to live for an element from its creation date
     * @param timeToIdleSeconds         the default amount of time to live for an element from its last accessed or modified date
     * @param diskPersistent            whether to persist the cache to disk between JVM restarts
     * @param diskExpiryThreadIntervalSeconds
     *                                  how often to run the disk store expiry thread. A large number of 120 seconds plus is recommended
     * @param registeredEventListeners  a notification service. Optionally null, in which case a new one with no registered listeners will be created.
     * @param bootstrapCacheLoader      the BootstrapCacheLoader to use to populate the cache when it is first initialised. Null if none is required.
     * @param maxElementsOnDisk         the maximum number of Elements to allow on the disk. 0 means unlimited.
     * @param diskSpoolBufferSizeMB     the amount of memory to allocate the write buffer for puts to the DiskStore.
     * @param clearOnFlush              whether the MemoryStore should be cleared when {@link #flush flush()} is called on the cache
     * @param isTerracottaClustered     whether to cluster this cache with Terracotta
     * @param terracottaValueMode       either "SERIALIZATION" or "IDENTITY" mode, only used if isTerracottaClustered=true
     * @param terracottaCoherentReads   whether this cache should use coherent reads (usually should be true) unless optimizing for read-only
     * @param transactionalMode         whether this cache is transactional (XA) or not (OFF)
     * @param transactionManagerLookupClass
     *                                  what class to use to lookup TransactionManger and UserTransaction instances
     * @since 1.8.0
     */
    public Cache(String name,
                 int maxElementsInMemory,
                 MemoryStoreEvictionPolicy memoryStoreEvictionPolicy,
                 boolean overflowToDisk,
                 String diskStorePath,
                 boolean eternal,
                 long timeToLiveSeconds,
                 long timeToIdleSeconds,
                 boolean diskPersistent,
                 long diskExpiryThreadIntervalSeconds,
                 RegisteredEventListeners registeredEventListeners,
                 BootstrapCacheLoader bootstrapCacheLoader,
                 int maxElementsOnDisk,
                 int diskSpoolBufferSizeMB,
                 boolean clearOnFlush,
                 boolean isTerracottaClustered,
                 String terracottaValueMode,
                 boolean terracottaCoherentReads,
                 String transactionalMode,
                 String transactionManagerLookupClass,
                 boolean terracottaOrphanEviction,
                 int terracottaOrphanEvictionPeriod,
                 boolean terracottaLocalKeyCache,
                 int terracottaLocalKeyCacheSize,
                 boolean terracottaCopyOnRead) {

=======
                 BootstrapCacheLoader bootstrapCacheLoader) {
>>>>>>> 11025943
        changeStatus(Status.STATUS_UNINITIALISED);

        this.configuration = cacheConfiguration.clone();

        guid = createGuid();

        this.diskStorePath = cacheConfiguration.getDiskStorePath();

        if (registeredEventListeners == null) {
            this.registeredEventListeners = new RegisteredEventListeners(this);
        } else {
            this.registeredEventListeners = registeredEventListeners;
        }

        registeredCacheExtensions = new CopyOnWriteArrayList<CacheExtension>();
        registeredCacheLoaders = new CopyOnWriteArrayList<CacheLoader>();

        //initialize statistics
        liveCacheStatisticsData = new LiveCacheStatisticsWrapper(this);
        sampledCacheStatistics = new SampledCacheStatisticsWrapper();

        RegisteredEventListeners listeners = getCacheEventNotificationService();
        registerCacheListeners(configuration, listeners);
        registerCacheExtensions(configuration, this);

        if (null == bootstrapCacheLoader) {
            this.bootstrapCacheLoader = createBootstrapCacheLoader(configuration.getBootstrapCacheLoaderFactoryConfiguration());
        } else {
            this.bootstrapCacheLoader = bootstrapCacheLoader;
        }
        registerCacheLoaders(configuration, this);
        registerCacheWriter(configuration, this);
    }

    /**
     * A factory method to create a RegisteredEventListeners
     */
    private static void registerCacheListeners(CacheConfiguration cacheConfiguration,
                                                 RegisteredEventListeners registeredEventListeners) {
        List cacheEventListenerConfigurations = cacheConfiguration.getCacheEventListenerConfigurations();
        for (Object cacheEventListenerConfiguration : cacheEventListenerConfigurations) {
            CacheConfiguration.CacheEventListenerFactoryConfiguration factoryConfiguration =
                    (CacheConfiguration.CacheEventListenerFactoryConfiguration) cacheEventListenerConfiguration;
            CacheEventListener cacheEventListener = createCacheEventListener(factoryConfiguration);
            registeredEventListeners.registerListener(cacheEventListener);
        }
    }

    /**
     * A factory method to register cache extensions
     *
     * @param cacheConfiguration the cache configuration
     * @param cache              the cache
     */
    private static void registerCacheExtensions(CacheConfiguration cacheConfiguration, Ehcache cache) {
        List cacheExtensionConfigurations = cacheConfiguration.getCacheExtensionConfigurations();
        for (Object cacheExtensionConfiguration : cacheExtensionConfigurations) {
            CacheConfiguration.CacheExtensionFactoryConfiguration factoryConfiguration =
                    (CacheConfiguration.CacheExtensionFactoryConfiguration) cacheExtensionConfiguration;
            CacheExtension cacheExtension = createCacheExtension(factoryConfiguration, cache);
            cache.registerCacheExtension(cacheExtension);
        }
    }

    /**
     * A factory method to register cache Loaders
     *
     * @param cacheConfiguration the cache configuration
     * @param cache              the cache
     */
    private static void registerCacheLoaders(CacheConfiguration cacheConfiguration, Ehcache cache) {
        List cacheLoaderConfigurations = cacheConfiguration.getCacheLoaderConfigurations();
        for (Object cacheLoaderConfiguration : cacheLoaderConfigurations) {
            CacheConfiguration.CacheLoaderFactoryConfiguration factoryConfiguration =
                    (CacheConfiguration.CacheLoaderFactoryConfiguration) cacheLoaderConfiguration;
            CacheLoader cacheLoader = createCacheLoader(factoryConfiguration, cache);
            cache.registerCacheLoader(cacheLoader);
        }
    }

    /**
     * A factory method to register cache writers
     *
     * @param cacheConfiguration the cache configuration
     * @param cache              the cache
     */
    private static void registerCacheWriter(CacheConfiguration cacheConfiguration, Ehcache cache) {
        CacheWriterConfiguration config = cacheConfiguration.getCacheWriterConfiguration();
        if (config != null) {
            CacheWriter cacheWriter = createCacheWriter(config, cache);
            cache.registerCacheWriter(cacheWriter);
        }
    }


    /**
     * Tries to load the class specified otherwise defaults to null.
     *
     * @param factoryConfiguration
     */
    private static CacheEventListener createCacheEventListener(
            CacheConfiguration.CacheEventListenerFactoryConfiguration factoryConfiguration) {
        String className = null;
        CacheEventListener cacheEventListener = null;
        if (factoryConfiguration != null) {
            className = factoryConfiguration.getFullyQualifiedClassPath();
        }
        if (className == null) {
            LOG.debug("CacheEventListener factory not configured. Skipping...");
        } else {
            CacheEventListenerFactory factory = (CacheEventListenerFactory)
                    ClassLoaderUtil.createNewInstance(className);
            Properties properties =

                    PropertyUtil.parseProperties(factoryConfiguration.getProperties(),
                            factoryConfiguration.getPropertySeparator());
            cacheEventListener =
                    factory.createCacheEventListener(properties);
        }
        return cacheEventListener;
    }

    /**
     * Tries to load the class specified otherwise defaults to null.
     *
     * @param factoryConfiguration
     */
    private static CacheExtension createCacheExtension(
            CacheConfiguration.CacheExtensionFactoryConfiguration factoryConfiguration, Ehcache cache) {
        String className = null;
        CacheExtension cacheExtension = null;
        if (factoryConfiguration != null) {
            className = factoryConfiguration.getFullyQualifiedClassPath();
        }
        if (className == null) {
            LOG.debug("CacheExtension factory not configured. Skipping...");
        } else {
            CacheExtensionFactory factory = (CacheExtensionFactory) ClassLoaderUtil.createNewInstance(className);
            Properties properties = PropertyUtil.parseProperties(factoryConfiguration.getProperties(),
                    factoryConfiguration.getPropertySeparator());
            cacheExtension = factory.createCacheExtension(cache, properties);
        }
        return cacheExtension;
    }

    /**
     * Tries to load the class specified otherwise defaults to null.
     *
     * @param factoryConfiguration
     */
    private static CacheLoader createCacheLoader(
            CacheConfiguration.CacheLoaderFactoryConfiguration factoryConfiguration, Ehcache cache) {
        String className = null;
        CacheLoader cacheLoader = null;
        if (factoryConfiguration != null) {
            className = factoryConfiguration.getFullyQualifiedClassPath();
        }
        if (className == null) {
            LOG.debug("CacheLoader factory not configured. Skipping...");
        } else {
            CacheLoaderFactory factory = (CacheLoaderFactory) ClassLoaderUtil.createNewInstance(className);
            Properties properties = PropertyUtil.parseProperties(factoryConfiguration.getProperties(),
                    factoryConfiguration.getPropertySeparator());
            cacheLoader = factory.createCacheLoader(cache, properties);
        }
        return cacheLoader;
    }

    /**
     * Tries to load the class specified otherwise defaults to null.
     *
     * @param config
     */
    private static CacheWriter createCacheWriter(CacheWriterConfiguration config, Ehcache cache) {
        String className = null;
        CacheWriter cacheWriter = null;
        CacheWriterConfiguration.CacheWriterFactoryConfiguration factoryConfiguration = config.getCacheWriterFactoryConfiguration();
        if (factoryConfiguration != null) {
            className = factoryConfiguration.getFullyQualifiedClassPath();
        }
<<<<<<< HEAD
        tcConfig.setCoherentReads(terracottaCoherentReads);
        tcConfig.setOrphanEviction(terracottaOrphanEviction);
        tcConfig.setOrphanEvictionPeriod(terracottaOrphanEvictionPeriod);
        tcConfig.setLocalKeyCache(terracottaLocalKeyCache);
        tcConfig.setLocalKeyCacheSize(terracottaLocalKeyCacheSize);
        
        if(configuration.isTransactional()) {
            tcConfig.setCopyOnRead(true);            
        } else {
            tcConfig.setCopyOnRead(terracottaCopyOnRead);
        }
        configuration.addTerracotta(tcConfig);

        //initialize statistics
        liveCacheStatisticsData = new LiveCacheStatisticsWrapper(this);
        sampledCacheStatistics = new SampledCacheStatisticsWrapper();
        configuration.setTransactionalMode(transactionalMode);
        if (configuration.isTransactional()) {
            Class<TransactionManagerLookup> lookupClass;
            try {
                lookupClass = (Class<TransactionManagerLookup>) Class.forName(transactionManagerLookupClass);
                transactionManagerLookup = lookupClass.newInstance();
            } catch (Exception e) {
                throw new CacheException(e);
            }
            TransactionManager transactionManager = transactionManagerLookup.getTransactionManager(null);
            if (transactionManager == null) {
                LOG.error("You are trying to create an XA Cache in a non-XA environment: No TransactionManager found " +
                          "using " + lookupClass.getName());
            }
        } else {
            transactionManagerLookup = null;
        }
    }
    
    public TransactionManagerLookup getTransactionManagerLookup() {
       return transactionManagerLookup; 
=======
        if (null == className) {
            LOG.debug("CacheWriter factory not configured. Skipping...");
        } else {
            CacheWriterFactory factory = (CacheWriterFactory) ClassLoaderUtil.createNewInstance(className);
            Properties properties = PropertyUtil.parseProperties(factoryConfiguration.getProperties(),
                    factoryConfiguration.getPropertySeparator());
            if (null == properties) {
                properties = new Properties();
            }
            cacheWriter = factory.createCacheWriter(cache, properties);
        }
        return cacheWriter;
    }

    /**
     * Tries to load a BootstrapCacheLoader from the class specified.
     *
     * @return If there is none returns null.
     */
    private static final BootstrapCacheLoader createBootstrapCacheLoader(
            CacheConfiguration.BootstrapCacheLoaderFactoryConfiguration factoryConfiguration) throws CacheException {
        String className = null;
        BootstrapCacheLoader bootstrapCacheLoader = null;
        if (factoryConfiguration != null) {
            className = factoryConfiguration.getFullyQualifiedClassPath();
        }
        if (className == null || className.length() == 0) {
            LOG.debug("No BootstrapCacheLoaderFactory class specified. Skipping...");
        } else {
            BootstrapCacheLoaderFactory factory = (BootstrapCacheLoaderFactory)
                    ClassLoaderUtil.createNewInstance(className);
            Properties properties = PropertyUtil.parseProperties(factoryConfiguration.getProperties(),
                    factoryConfiguration.getPropertySeparator());
            return factory.createBootstrapCacheLoader(properties);
        }
        return bootstrapCacheLoader;
>>>>>>> 11025943
    }

    /**
     * Newly created caches do not have a {@link net.sf.ehcache.store.MemoryStore} or a {@link net.sf.ehcache.store.DiskStore}.
     * <p/>
     * This method creates those and makes the cache ready to accept elements
     */
    public void initialise() {
        synchronized (this) {
            if (!status.equals(Status.STATUS_UNINITIALISED)) {
                throw new IllegalStateException("Cannot initialise the " + configuration.getName()
                        + " cache because its status is not STATUS_UNINITIALISED");
            }

            if (configuration.getMaxElementsInMemory() == 0) {

                LOG.warn("Cache: " + configuration.getName()
                        + " has a maxElementsInMemory of 0. It is strongly recommended to " +
                        "have a maximumSize of at least 1. Performance is halved by not using a MemoryStore.");

            }

            this.diskStore = createDiskStore();

            final Store memoryStore;
            if (isTerracottaClustered()) {
                memoryStore = cacheManager.createTerracottaStore(this);
            } else {
                if (useClassicLru && configuration.getMemoryStoreEvictionPolicy().equals(MemoryStoreEvictionPolicy.LRU)) {
                    memoryStore = new LruMemoryStore(this, diskStore);
                } else {
                    memoryStore = MemoryStore.create(this, diskStore);
                }
            }
<<<<<<< HEAD
            if(configuration.isTransactional()) {
                // todo this is probably not what we want here:
                // We might want a factory here, and abstract the kinda of TransactionalStore we actually get
                // (TC or not, and maybe later other non XA)
                // We should also look into net.sf.ehcache.CacheManager.createTerracottaStore

                if(!(configuration.isTerracottaClustered() && configuration.getTerracottaConfiguration().getValueMode() != TerracottaConfiguration.ValueMode.SERIALIZATION)) {
                    throw new CacheException("To be transactional, the cache needs to be Terracotta clustered in Serialization value mode");
                }
=======
            
            memoryStore.setCoherent(configuration.getTerracottaConfiguration().isCoherent());

            this.cacheWriterManager = configuration.getCacheWriterConfiguration().getWriteMode().createWriterManager(this);
            initialiseCacheWriterManager(false);
>>>>>>> 11025943

                TransactionManager txnManager = transactionManagerLookup.getTransactionManager();
                if(txnManager == null) {
                    throw new CacheException("You've configured cache " + cacheManager.getName() + "."
                                             + configuration.getName() + " to be transactional, but no TransactionManager could be found!");
                }
                EhcacheXAResource resource = cacheManager.createEhcacheXAResource(this, memoryStore, MemoryStore.create(this, diskStore), txnManager);
                this.memoryStore = new XATransactionalStore(resource);
            } else {
                this.memoryStore = memoryStore;
            }
            changeStatus(Status.STATUS_ALIVE);
            initialiseRegisteredCacheExtensions();
            initialiseRegisteredCacheLoaders();
            initialiseRegisteredCacheWriter();

            // initialize live statistics
            // register to get notifications of
            // put/update/removeInternal/expiry/eviction
            getCacheEventNotificationService().registerListener(liveCacheStatisticsData);
            // set up default values
            liveCacheStatisticsData.setStatisticsAccuracy(Statistics.STATISTICS_ACCURACY_BEST_EFFORT);
            liveCacheStatisticsData.setStatisticsEnabled(true);

            // register the sampled cache statistics
            this.registerCacheUsageListener(sampledCacheStatistics);
        }

        if (LOG.isDebugEnabled()) {
            LOG.debug("Initialised cache: " + configuration.getName());
        }

        if (disabled) {
            LOG.warn("Cache: " + configuration.getName() + " is disabled because the " + NET_SF_EHCACHE_DISABLED
                    + " property was set to true. No elements will be added to the cache.");
        }
    }

    /**
     * The CacheWriterManager's initialisation can be deferred until an actual CacheWriter has been registered.
     * <p/>
     * This allows users to register a cache through XML in the cache manager and still specify the CacheWriter manually through Java code, possibly referencing local resources.
     *
     * @param imperative indicates whether it's imperative for the cache writer manager to be initialised before operations can continue
     * @throws CacheException when the CacheWriterManager couldn't be initialised but it was imperative to do so
     */
    private void initialiseCacheWriterManager(boolean imperative) throws CacheException {
        if (!cacheWriterManagerInitFlag.get()) {
            cacheWriterManagerInitLock.lock();
            try {
                if (!cacheWriterManagerInitFlag.get()) {
                    if (cacheWriterManager != null && registeredCacheWriter != null) {
                        cacheWriterManager.init(this);
                        cacheWriterManagerInitFlag.set(true);
                    } else if (imperative) {
                        throw new CacheException("Cache: " + configuration.getName() + " was being used with cache writer " +
                                "features, but it wasn't properly registered beforehand.");
                    }
                }
            } finally {
                cacheWriterManagerInitLock.unlock();
            }
        }
    }

    /**
     * {@inheritDoc}
     */
    public CacheWriterManager getWriterManager() {
        return cacheWriterManager;
    }

    /**
     * Creates a disk store when either:
     * <ol>
     * <li>overflowToDisk is enabled
     * <li>diskPersistent is enabled
     * </ol>
     *
     * @return the disk store
     */
    protected Store createDiskStore() {
        if (isDiskStore()) {
            return DiskStore.create(this, diskStorePath);
        } else {
            return null;
        }
    }

    /**
     * Whether this cache uses a disk store
     *
     * @return true if the cache either overflows to disk or is disk persistent
     */
    protected boolean isDiskStore() {
        return configuration.isOverflowToDisk() || configuration.isDiskPersistent();
    }

    /**
     * Indicates whether this cache is clustered by Terracotta
     *
     * @return {@code true} when the cache is clustered by Terracotta; or {@code false} otherwise
     */
    public boolean isTerracottaClustered() {
        return configuration.isTerracottaClustered();
    }

    /**
     * Bootstrap command. This must be called after the Cache is initialised, during
     * CacheManager initialisation. If loads are synchronous, they will complete before the CacheManager
     * initialise completes, otherwise they will happen in the background.
     */
    public void bootstrap() {
        if (!disabled && bootstrapCacheLoader != null) {
            bootstrapCacheLoader.load(this);
        }

    }

    private void changeStatus(Status status) {
        this.status = status;
    }


    /**
     * Put an element in the cache.
     * <p/>
     * Resets the access statistics on the element, which would be the case if it has previously been
     * gotten from a cache, and is now being put back.
     * <p/>
     * Also notifies the CacheEventListener that:
     * <ul>
     * <li>the element was put, but only if the Element was actually put.
     * <li>if the element exists in the cache, that an update has occurred, even if the element would be expired
     * if it was requested
     * </ul>
     * <p/>
     * Caches which use synchronous replication can throw RemoteCacheException here if the replication to the cluster fails.
     * This exception should be caught in those circumstances.
     *
     * @param element A cache Element. If Serializable it can fully participate in replication and the DiskStore. If it is
     *                <code>null</code> or the key is <code>null</code>, it is ignored as a NOOP.
     * @throws IllegalStateException if the cache is not {@link Status#STATUS_ALIVE}
     * @throws CacheException
     */
    public final void put(Element element) throws IllegalArgumentException, IllegalStateException,
            CacheException {
        put(element, false);
    }


    /**
     * Put an element in the cache.
     * <p/>
     * Resets the access statistics on the element, which would be the case if it has previously been
     * gotten from a cache, and is now being put back.
     * <p/>
     * Also notifies the CacheEventListener that:
     * <ul>
     * <li>the element was put, but only if the Element was actually put.
     * <li>if the element exists in the cache, that an update has occurred, even if the element would be expired
     * if it was requested
     * </ul>
     * Caches which use synchronous replication can throw RemoteCacheException here if the replication to the cluster fails.
     * This exception should be caught in those circumstances.
     *
     * @param element                     A cache Element. If Serializable it can fully participate in replication and the DiskStore. If it is
     *                                    <code>null</code> or the key is <code>null</code>, it is ignored as a NOOP.
     * @param doNotNotifyCacheReplicators whether the put is coming from a doNotNotifyCacheReplicators cache peer, in which case this put should not initiate a
     *                                    further notification to doNotNotifyCacheReplicators cache peers
     * @throws IllegalStateException    if the cache is not {@link Status#STATUS_ALIVE}
     * @throws IllegalArgumentException if the element is null
     */
    public final void put(Element element, boolean doNotNotifyCacheReplicators) throws IllegalArgumentException,
            IllegalStateException, CacheException {
        putInternal(element, doNotNotifyCacheReplicators, false);
    }

    /**
     * {@inheritDoc}
     */
    public void putWithWriter(Element element) throws IllegalArgumentException, IllegalStateException, CacheException {
        putInternal(element, false, true);
    }

    private void putInternal(Element element, boolean doNotNotifyCacheReplicators, boolean useCacheWriter) {
        if (useCacheWriter) {
            initialiseCacheWriterManager(true);
        }

        checkStatus();

        if (disabled) {
            return;
        }

        if (element == null) {
            if (doNotNotifyCacheReplicators) {

                LOG.debug("Element from replicated put is null. This happens because the element is a SoftReference" +
                        " and it has been collected. Increase heap memory on the JVM or set -Xms to be the same as " +
                        "-Xmx to avoid this problem.");

            }
            //nulls are ignored
            return;
        }


        if (element.getObjectKey() == null) {
            //nulls are ignored
            return;
        }

        element.resetAccessStatistics();
        boolean elementExists;
        Object key = element.getObjectKey();
        elementExists = isElementInMemory(key) || isElementOnDisk(key);
        if (elementExists) {
            element.updateUpdateStatistics();
        }
        applyDefaultsToElementWithoutLifespanSet(element);

        backOffIfDiskSpoolFull();

        if (useCacheWriter) {
            try {
                memoryStore.putWithWriter(element, cacheWriterManager);
                notifyPutInternalListeners(element, doNotNotifyCacheReplicators, elementExists);
            } catch (CacheWriterManagerException e) {
                if (configuration.getCacheWriterConfiguration().getNotifyListenersOnException()) {
                    notifyPutInternalListeners(element, doNotNotifyCacheReplicators, elementExists);
                }
                throw e.getCause();
            }
        } else {
            memoryStore.put(element);
            notifyPutInternalListeners(element, doNotNotifyCacheReplicators, elementExists);
        }
    }

    private void notifyPutInternalListeners(Element element, boolean doNotNotifyCacheReplicators, boolean elementExists) {
        if (elementExists) {
            registeredEventListeners.notifyElementUpdated(element, doNotNotifyCacheReplicators);
        } else {
            registeredEventListeners.notifyElementPut(element, doNotNotifyCacheReplicators);
        }
    }

    /**
     * wait outside of synchronized block so as not to block readers
     * If the disk store spool is full wait a short time to give it a chance to
     * catch up.
     * todo maybe provide a warning if this is continually happening or monitor via JMX
     */
    private void backOffIfDiskSpoolFull() {

        if (diskStore != null && diskStore.bufferFull()) {
            //back off to avoid OutOfMemoryError
            try {
                Thread.sleep(BACK_OFF_TIME_MILLIS);
            } catch (InterruptedException e) {
                //do not care if this happens
            }
        }
    }

    private void applyDefaultsToElementWithoutLifespanSet(Element element) {
        if (!element.isLifespanSet()) {
            element.setLifespanDefaults(TimeUtil.convertTimeToInt(configuration.getTimeToIdleSeconds()),
                    TimeUtil.convertTimeToInt(configuration.getTimeToLiveSeconds()),
                    configuration.isEternal());
        }
    }

    /**
     * Put an element in the cache, without updating statistics, or updating listeners. This is meant to be used
     * in conjunction with {@link #getQuiet}.
     * Synchronization is handled within the method.
     * <p/>
     * Caches which use synchronous replication can throw RemoteCacheException here if the replication to the cluster fails.
     * This exception should be caught in those circumstances.
     * <p/>
     *
     * @param element A cache Element. If Serializable it can fully participate in replication and the DiskStore. If it is
     *                <code>null</code> or the key is <code>null</code>, it is ignored as a NOOP.
     * @throws IllegalStateException    if the cache is not {@link Status#STATUS_ALIVE}
     * @throws IllegalArgumentException if the element is null
     */
    public final void putQuiet(Element element) throws IllegalArgumentException, IllegalStateException,
            CacheException {
        checkStatus();

        if (disabled) {
            return;
        }

        if (element == null || element.getObjectKey() == null) {
            //nulls are ignored
            return;
        }

        applyDefaultsToElementWithoutLifespanSet(element);

        memoryStore.put(element);
    }

    /**
     * Gets an element from the cache. Updates Element Statistics
     * <p/>
     * Note that the Element's lastAccessTime is always the time of this get.
     * Use {@link #getQuiet(Object)} to peak into the Element to see its last access time with get
     * <p/>
     * Synchronization is handled within the method.
     *
     * @param key a serializable value. Null keys are not stored so get(null) always returns null
     * @return the element, or null, if it does not exist.
     * @throws IllegalStateException if the cache is not {@link Status#STATUS_ALIVE}
     * @see #isExpired
     */
    public final Element get(Serializable key) throws IllegalStateException, CacheException {
        return get((Object) key);
    }


    /**
     * Gets an element from the cache. Updates Element Statistics
     * <p/>
     * Note that the Element's lastAccessTime is always the time of this get.
     * Use {@link #getQuiet(Object)} to peak into the Element to see its last access time with get
     * <p/>
     * Synchronization is handled within the method.
     *
     * @param key an Object value
     * @return the element, or null, if it does not exist.
     * @throws IllegalStateException if the cache is not {@link Status#STATUS_ALIVE}
     * @see #isExpired
     * @since 1.2
     */
    public final Element get(Object key) throws IllegalStateException, CacheException {
        checkStatus();

        if (disabled) {
            return null;
        }

        Element element;
        long start = System.currentTimeMillis();

        element = searchInMemoryStore(key, true, true);
        if (element == null && isDiskStore()) {
            element = searchInDiskStore(key, true, true);
        }
        if (element == null) {
            liveCacheStatisticsData.cacheMissNotFound();
            if (LOG.isDebugEnabled()) {
                LOG.debug(configuration.getName() + " cache - Miss");
            }
        }
        //todo is this expensive. Maybe ditch.
        long end = System.currentTimeMillis();
        liveCacheStatisticsData.addGetTimeMillis(end - start);
        return element;
    }

    /**
     * This method will return, from the cache, the Element associated with the argument "key".
     * <p/>
     * If the Element is not in the cache, the associated cache loader will be called. That is either the CacheLoader passed in, or if null,
     * the one associated with the cache. If both are null, no load is performed and null is returned.
     * <p/>
     * If the loader decides to assign a null value to the Element, an Element with a null value is created and stored in the cache.
     * <p/>
     * Because this method may take a long time to complete, it is not synchronized. The underlying cache operations
     * are synchronized.
     *
     * @param key            key whose associated value is to be returned.
     * @param loader         the override loader to use. If null, the cache's default loader will be used
     * @param loaderArgument an argument to pass to the CacheLoader.
     * @return an element if it existed or could be loaded, otherwise null
     * @throws CacheException
     */
    public Element getWithLoader(Object key, CacheLoader loader, Object loaderArgument) throws CacheException {

        Element element = get(key);
        if (element != null) {
            return element;
        }

        if (registeredCacheLoaders.size() == 0 && loader == null) {
            return null;
        }

        try {
            //check again in case the last thread loaded it
            element = getQuiet(key);
            if (element != null) {
                return element;
            }
            Future future = asynchronousLoad(key, loader, loaderArgument);
            //wait for result
            future.get();
        } catch (Exception e) {
            throw new CacheException("Exception on load for key " + key, e);
        }
        return getQuiet(key);
    }

    /**
     * The load method provides a means to "pre load" the cache. This method will, asynchronously, load the specified
     * object into the cache using the associated CacheLoader. If the object already exists in the cache, no action is
     * taken. If no loader is associated with the object, no object will be loaded into the cache. If a problem is
     * encountered during the retrieving or loading of the object, an exception should be logged. If the "arg" argument
     * is set, the arg object will be passed to the CacheLoader.load method. The cache will not dereference the object.
     * If no "arg" value is provided a null will be passed to the load method. The storing of null values in the cache
     * is permitted, however, the get method will not distinguish returning a null stored in the cache and not finding
     * the object in the cache. In both cases a null is returned.
     * <p/>
     * The Ehcache native API provides similar functionality to loaders using the
     * decorator {@link net.sf.ehcache.constructs.blocking.SelfPopulatingCache}
     *
     * @param key key whose associated value to be loaded using the associated CacheLoader if this cache doesn't contain it.
     * @throws CacheException
     */
    public void load(final Object key) throws CacheException {
        if (registeredCacheLoaders.size() == 0) {

            LOG.debug("The CacheLoader is null. Returning.");
            return;
        }

        boolean existsOnCall = isKeyInCache(key);
        if (existsOnCall) {

            LOG.debug("The key {} exists in the cache. Returning.", key);
            return;
        }

        asynchronousLoad(key, null, null);
    }

    /**
     * The getAll method will return, from the cache, a Map of the objects associated with the Collection of keys in argument "keys".
     * If the objects are not in the cache, the associated cache loader will be called. If no loader is associated with an object,
     * a null is returned. If a problem is encountered during the retrieving or loading of the objects, an exception will be thrown.
     * If the "arg" argument is set, the arg object will be passed to the CacheLoader.loadAll method. The cache will not dereference
     * the object. If no "arg" value is provided a null will be passed to the loadAll method. The storing of null values in the cache
     * is permitted, however, the get method will not distinguish returning a null stored in the cache and not finding the object in
     * the cache. In both cases a null is returned.
     * <p/>
     * <p/>
     * Note. If the getAll exceeds the maximum cache size, the returned map will necessarily be less than the number specified.
     * <p/>
     * Because this method may take a long time to complete, it is not synchronized. The underlying cache operations
     * are synchronized.
     * <p/>
     * The constructs package provides similar functionality using the
     * decorator {@link net.sf.ehcache.constructs.blocking.SelfPopulatingCache}
     *
     * @param keys           a collection of keys to be returned/loaded
     * @param loaderArgument an argument to pass to the CacheLoader.
     * @return a Map populated from the Cache. If there are no elements, an empty Map is returned.
     * @throws CacheException
     */
    public Map getAllWithLoader(Collection keys, Object loaderArgument) throws CacheException {
        if (keys == null) {
            return new HashMap(0);
        }
        Map<Object, Object> map = new HashMap<Object, Object>(keys.size());

        List<Object> missingKeys = new ArrayList<Object>(keys.size());

        if (registeredCacheLoaders.size() > 0) {
            Object key = null;
            try {
                map = new HashMap<Object, Object>(keys.size());

                for (Object key1 : keys) {
                    key = key1;

                    if (isKeyInCache(key)) {
                        Element element = get(key);
                        if (element != null) {
                            map.put(key, element.getObjectValue());
                        } else {
                            map.put(key, null);
                        }
                    } else {
                        missingKeys.add(key);
                    }
                }

                //now load everything that's missing.
                Future future = asynchronousLoadAll(missingKeys, loaderArgument);
                future.get();


                for (Object missingKey : missingKeys) {
                    key = missingKey;
                    Element element = get(key);
                    if (element != null) {
                        map.put(key, element.getObjectValue());
                    } else {
                        map.put(key, null);
                    }
                }

            } catch (InterruptedException e) {
                throw new CacheException(e.getMessage() + " for key " + key, e);
            } catch (ExecutionException e) {
                throw new CacheException(e.getMessage() + " for key " + key, e);
            }
        } else {
            for (Object key : keys) {
                Element element = get(key);
                if (element != null) {
                    map.put(key, element.getObjectValue());
                } else {
                    map.put(key, null);
                }
            }
        }
        return map;
    }


    /**
     * The loadAll method provides a means to "pre load" objects into the cache. This method will, asynchronously, load
     * the specified objects into the cache using the associated cache loader(s). If the an object already exists in the
     * cache, no action is taken. If no loader is associated with the object, no object will be loaded into the cache.
     * If a problem is encountered during the retrieving or loading of the objects, an exception (to be defined)
     * should be logged. The getAll method will return, from the cache, a Map of the objects associated with the
     * Collection of keys in argument "keys". If the objects are not in the cache, the associated cache loader will be
     * called. If no loader is associated with an object, a null is returned. If a problem is encountered during the
     * retrieving or loading of the objects, an exception (to be defined) will be thrown. If the "arg" argument is set,
     * the arg object will be passed to the CacheLoader.loadAll method. The cache will not dereference the object.
     * If no "arg" value is provided a null will be passed to the loadAll method.
     * <p/>
     * keys - collection of the keys whose associated values to be loaded into this cache by using the associated
     * CacheLoader if this cache doesn't contain them.
     * <p/>
     * The Ehcache native API provides similar functionality to loaders using the
     * decorator {@link net.sf.ehcache.constructs.blocking.SelfPopulatingCache}
     */
    public void loadAll(final Collection keys, final Object argument) throws CacheException {

        if (registeredCacheLoaders.size() == 0) {

            LOG.debug("The CacheLoader is null. Returning.");
            return;
        }
        if (keys == null) {
            return;
        }
        asynchronousLoadAll(keys, argument);
    }

    /**
     * Gets an element from the cache, without updating Element statistics. Cache statistics are
     * still updated. Listeners are not called.
     * <p/>
     *
     * @param key a serializable value
     * @return the element, or null, if it does not exist.
     * @throws IllegalStateException if the cache is not {@link Status#STATUS_ALIVE}
     * @see #isExpired
     */
    public final Element getQuiet(Serializable key) throws IllegalStateException, CacheException {
        return getQuiet((Object) key);
    }

    /**
     * Gets an element from the cache, without updating Element statistics. Cache statistics are
     * not updated.
     * <p/>
     * Listeners are not called.
     *
     * @param key a serializable value
     * @return the element, or null, if it does not exist.
     * @throws IllegalStateException if the cache is not {@link Status#STATUS_ALIVE}
     * @see #isExpired
     * @since 1.2
     */
    public final Element getQuiet(Object key) throws IllegalStateException, CacheException {
        checkStatus();
        Element element;

        element = searchInMemoryStore(key, false, false);
        if (element == null && isDiskStore()) {
            element = searchInDiskStore(key, false, false);
        }
        return element;
    }

    /**
     * Returns a list of all element keys in the cache, whether or not they are expired.
     * <p/>
     * The returned keys are unique and can be considered a set.
     * <p/>
     * The List returned is not live. It is a copy.
     * <p/>
     * The time taken is O(n). On a single CPU 1.8Ghz P4, approximately 8ms is required
     * for each 1000 entries.
     *
     * @return a list of {@link Object} keys
     * @throws IllegalStateException if the cache is not {@link Status#STATUS_ALIVE}
     */
    public final List getKeys() throws IllegalStateException, CacheException {
        checkStatus();
        /* An element with the same key can exist in both the memory store and the
            disk store at the same time. Because the memory store is always searched first
            these duplicates do not cause problems when getting elements/

            This method removes these duplicates before returning the list of keys*/
        List<Object> allKeyList = new ArrayList<Object>();
        List<Object> keyList = Arrays.asList(memoryStore.getKeyArray());
        allKeyList.addAll(keyList);
        if (isDiskStore()) {
            Set<Object> allKeys = new HashSet<Object>();
            //within the store keys will be unique
            allKeys.addAll(keyList);
            Object[] diskKeys = diskStore.getKeyArray();
            for (Object diskKey : diskKeys) {
                if (allKeys.add(diskKey)) {
                    //Unique, so add it to the list
                    allKeyList.add(diskKey);
                }
            }
        }
        return allKeyList;
    }

    /**
     * Returns a list of all element keys in the cache. Only keys of non-expired
     * elements are returned.
     * <p/>
     * The returned keys are unique and can be considered a set.
     * <p/>
     * The List returned is not live. It is a copy.
     * <p/>
     * The time taken is O(n), where n is the number of elements in the cache. On
     * a 1.8Ghz P4, the time taken is approximately 200ms per 1000 entries. This method
     * is not synchronized, because it relies on a non-live list returned from {@link #getKeys()}
     * , which is synchronised, and which takes 8ms per 1000 entries. This way
     * cache liveness is preserved, even if this method is very slow to return.
     * <p/>
     * Consider whether your usage requires checking for expired keys. Because
     * this method takes so long, depending on cache settings, the list could be
     * quite out of date by the time you get it.
     *
     * @return a list of {@link Object} keys
     * @throws IllegalStateException if the cache is not {@link Status#STATUS_ALIVE}
     */
    public final List getKeysWithExpiryCheck() throws IllegalStateException, CacheException {
        List allKeyList = getKeys();
        //removeInternal keys of expired elements
        ArrayList<Object> nonExpiredKeys = new ArrayList<Object>(allKeyList.size());
        int allKeyListSize = allKeyList.size();
        for (int i = 0; i < allKeyListSize; i++) {
            Object key = allKeyList.get(i);
            Element element = getQuiet(key);
            if (element != null) {
                nonExpiredKeys.add(key);
            }
        }
        nonExpiredKeys.trimToSize();
        return nonExpiredKeys;
    }


    /**
     * Returns a list of all elements in the cache, whether or not they are expired.
     * <p/>
     * The returned keys are not unique and may contain duplicates. If the cache is only
     * using the memory store, the list will be unique. If the disk store is being used
     * as well, it will likely contain duplicates, because of the internal store design.
     * <p/>
     * The List returned is not live. It is a copy.
     * <p/>
     * The time taken is O(log n). On a single CPU 1.8Ghz P4, approximately 6ms is required
     * for 1000 entries and 36 for 50000.
     * <p/>
     * This is the fastest getKeys method
     *
     * @return a list of {@link Object} keys
     * @throws IllegalStateException if the cache is not {@link Status#STATUS_ALIVE}
     */
    public final List getKeysNoDuplicateCheck() throws IllegalStateException {
        checkStatus();
        ArrayList<Object> allKeys = new ArrayList<Object>();
        List<Object> memoryKeySet = Arrays.asList(memoryStore.getKeyArray());
        allKeys.addAll(memoryKeySet);
        if (isDiskStore()) {
            List<Object> diskKeySet = Arrays.asList(diskStore.getKeyArray());
            allKeys.addAll(diskKeySet);
        }
        return allKeys;
    }

    private Element searchInMemoryStore(Object key, boolean updateStatistics, boolean notifyListeners) {
        Element element;
        if (updateStatistics) {
            element = memoryStore.get(key);
        } else {
            element = memoryStore.getQuiet(key);
        }

        if (element != null) {
            if (isExpired(element)) {
                if (LOG.isDebugEnabled()) {
                    LOG.debug(configuration.getName() + " Memory cache hit, but element expired");
                }
                if (updateStatistics) {
                    liveCacheStatisticsData.cacheMissExpired();
                }
                removeInternal(key, true, notifyListeners, false, false);
                element = null;
            } else {
                if (updateStatistics) {
                    element.updateAccessStatistics();
                    if (LOG.isDebugEnabled()) {
                        LOG.debug(getName() + "Cache: " + getName() + "MemoryStore hit for " + key);
                    }

                    liveCacheStatisticsData.cacheHitInMemory();
                }
            }
        } else if (LOG.isDebugEnabled()) {
            LOG.debug(getName() + "Cache: " + getName() + "MemoryStore miss for " + key);
        }
        return element;
    }

    private Element searchInDiskStore(Object key, boolean updateStatistics, boolean notifyListeners) {
        if (!(key instanceof Serializable)) {
            return null;
        }
        Serializable serializableKey = (Serializable) key;
        Element element;
        if (updateStatistics) {
            element = diskStore.get(serializableKey);
        } else {
            element = diskStore.getQuiet(serializableKey);
        }
        if (element != null) {
            if (isExpired(element)) {
                if (LOG.isDebugEnabled()) {
                    LOG.debug(configuration.getName() + " cache - Disk Store hit, but element expired");
                }
                liveCacheStatisticsData.cacheMissExpired();
                removeInternal(key, true, notifyListeners, false, false);
                element = null;
            } else {
                if (updateStatistics) {
                    element.updateAccessStatistics();
                }
                liveCacheStatisticsData.cacheHitOnDisk();
                //Put the item back into memory to preserve policies in the memory store and to save updated statistics
                //todo - maybe make the DiskStore a one-way evict. i.e. Do not replace See testGetSpeedMostlyDisk for speed comp.
                memoryStore.put(element);
            }
        }
        return element;
    }

    /**
     * Removes an {@link Element} from the Cache. This also removes it from any
     * stores it may be in.
     * <p/>
     * Also notifies the CacheEventListener after the element was removed.
     * <p/>
     * Synchronization is handled within the method.
     * <p/>
     * Caches which use synchronous replication can throw RemoteCacheException here if the replication to the cluster fails.
     * This exception should be caught in those circumstances.
     *
     * @param key the element key to operate on
     * @return true if the element was removed, false if it was not found in the cache
     * @throws IllegalStateException if the cache is not {@link Status#STATUS_ALIVE}
     */
    public final boolean remove(Serializable key) throws IllegalStateException {
        return remove((Object) key);
    }

    /**
     * Removes an {@link Element} from the Cache. This also removes it from any
     * stores it may be in.
     * <p/>
     * Also notifies the CacheEventListener after the element was removed, but only if an Element
     * with the key actually existed.
     * <p/>
     * Synchronization is handled within the method.
     * <p/>
     * Caches which use synchronous replication can throw RemoteCacheException here if the replication to the cluster fails.
     * This exception should be caught in those circumstances.
     * <p/>
     *
     * @param key the element key to operate on
     * @return true if the element was removed, false if it was not found in the cache
     * @throws IllegalStateException if the cache is not {@link Status#STATUS_ALIVE}
     * @since 1.2
     */
    public final boolean remove(Object key) throws IllegalStateException {
        return remove(key, false);
    }


    /**
     * Removes an {@link Element} from the Cache. This also removes it from any
     * stores it may be in.
     * <p/>
     * Also notifies the CacheEventListener after the element was removed, but only if an Element
     * with the key actually existed.
     * <p/>
     * Synchronization is handled within the method.
     * <p/>
     * Caches which use synchronous replication can throw RemoteCacheException here if the replication to the cluster fails.
     * This exception should be caught in those circumstances.
     *
     * @param key                         the element key to operate on
     * @param doNotNotifyCacheReplicators whether the put is coming from a doNotNotifyCacheReplicators cache peer, in which case this put should not initiate a
     *                                    further notification to doNotNotifyCacheReplicators cache peers
     * @return true if the element was removed, false if it was not found in the cache
     * @throws IllegalStateException if the cache is not {@link Status#STATUS_ALIVE}
     */
    public final boolean remove(Serializable key, boolean doNotNotifyCacheReplicators) throws IllegalStateException {
        return remove((Object) key, doNotNotifyCacheReplicators);
    }

    /**
     * Removes an {@link Element} from the Cache. This also removes it from any
     * stores it may be in.
     * <p/>
     * Also notifies the CacheEventListener after the element was removed, but only if an Element
     * with the key actually existed.
     * <p/>
     * Synchronization is handled within the method.
     *
     * @param key                         the element key to operate on
     * @param doNotNotifyCacheReplicators whether the put is coming from a doNotNotifyCacheReplicators cache peer, in which case this put should not initiate a
     *                                    further notification to doNotNotifyCacheReplicators cache peers
     * @return true if the element was removed, false if it was not found in the cache
     * @throws IllegalStateException if the cache is not {@link Status#STATUS_ALIVE}
     */
    public final boolean remove(Object key, boolean doNotNotifyCacheReplicators) throws IllegalStateException {
        return removeInternal(key, false, true, doNotNotifyCacheReplicators, false);
    }

    /**
     * Removes an {@link Element} from the Cache, without notifying listeners. This also removes it from any
     * stores it may be in.
     * <p/>
     * Listeners are not called.
     *
     * @param key the element key to operate on
     * @return true if the element was removed, false if it was not found in the cache
     * @throws IllegalStateException if the cache is not {@link Status#STATUS_ALIVE}
     */
    public final boolean removeQuiet(Serializable key) throws IllegalStateException {
        return removeInternal(key, false, false, false, false);
    }

    /**
     * Removes an {@link Element} from the Cache, without notifying listeners. This also removes it from any
     * stores it may be in.
     * <p/>
     * Listeners are not called.
     * <p/>
     * Caches which use synchronous replication can throw RemoteCacheException here if the replication to the cluster fails.
     * This exception should be caught in those circumstances.
     *
     * @param key the element key to operate on
     * @return true if the element was removed, false if it was not found in the cache
     * @throws IllegalStateException if the cache is not {@link Status#STATUS_ALIVE}
     * @since 1.2
     */
    public final boolean removeQuiet(Object key) throws IllegalStateException {
        return removeInternal(key, false, false, false, false);
    }

    /**
     * {@inheritDoc}
     */
    public boolean removeWithWriter(Object key) throws IllegalStateException {
        return removeInternal(key, false, true, false, true);
    }

    /**
     * Removes or expires an {@link Element} from the Cache after an attempt to get it determined that it should be expired.
     * This also removes it from any stores it may be in.
     * <p/>
     * Also notifies the CacheEventListener after the element has expired, but only if an Element
     * with the key actually existed.
     * <p/>
     * Synchronization is handled within the method.
     * <p/>
     * If a remove was called, listeners are notified, regardless of whether the element existed or not.
     * This allows distributed cache listeners to remove elements from a cluster regardless of whether they
     * existed locally.
     * <p/>
     * Caches which use synchronous replication can throw RemoteCacheException here if the replication to the cluster fails.
     * This exception should be caught in those circumstances.
     *
     * @param key                         the element key to operate on
     * @param expiry                      if the reason this method is being called is to expire the element
     * @param notifyListeners             whether to notify listeners
     * @param doNotNotifyCacheReplicators whether not to notify cache replicators
     * @param useCacheWriter              if the element should else be removed from the cache writer
     * @return true if the element was removed, false if it was not found in the cache
     * @throws IllegalStateException if the cache is not {@link Status#STATUS_ALIVE}
     */
    private boolean removeInternal(Object key, boolean expiry, boolean notifyListeners,
                           boolean doNotNotifyCacheReplicators, boolean useCacheWriter)
            throws IllegalStateException {

        if (useCacheWriter) {
            initialiseCacheWriterManager(true);
        }

        checkStatus();
        Element elementFromMemoryStore = null;
        Element elementFromDiskStore = null;

        if (useCacheWriter) {
            try {
                elementFromMemoryStore = memoryStore.removeWithWriter(key, cacheWriterManager);
            } catch (CacheWriterManagerException e) {
                if (configuration.getCacheWriterConfiguration().getNotifyListenersOnException()) {
                    notifyRemoveInternalListeners(key, expiry, notifyListeners, doNotNotifyCacheReplicators,
                            elementFromMemoryStore, elementFromDiskStore);
                }
                throw e.getCause();
            }
        } else {
            elementFromMemoryStore = memoryStore.remove(key);
        }

        // TODO check if it might not makes sense to reverse the memory store and disk store removal to have predictable
        // remove operations in case a CacheWriterManagerException occurs

        //could have been removed from both places, if there are two copies in the cache
        if (isDiskStore()) {
            if ((key instanceof Serializable)) {
                Serializable serializableKey = (Serializable) key;
                elementFromDiskStore = diskStore.remove(serializableKey);
            }

        }

        return notifyRemoveInternalListeners(key, expiry, notifyListeners, doNotNotifyCacheReplicators,
                elementFromMemoryStore, elementFromDiskStore);
    }

    private boolean notifyRemoveInternalListeners(Object key, boolean expiry, boolean notifyListeners, boolean doNotNotifyCacheReplicators,
                                                  Element elementFromMemoryStore, Element elementFromDiskStore) {
        boolean removed = false;
        boolean removeNotified = false;

        //Elements may be in both places. Always notify the MemoryStore version if there are two
        if (elementFromMemoryStore != null) {
            if (expiry) {
                //always notify expire which is lazy regardless of the removeQuiet
                registeredEventListeners.notifyElementExpiry(elementFromMemoryStore, doNotNotifyCacheReplicators);
            } else if (notifyListeners) {
                removeNotified = true;
                registeredEventListeners.notifyElementRemoved(elementFromMemoryStore, doNotNotifyCacheReplicators);
            }
            removed = true;
        } else if (elementFromDiskStore != null) {
            if (expiry) {
                registeredEventListeners.notifyElementExpiry(elementFromDiskStore, doNotNotifyCacheReplicators);
            } else if (notifyListeners) {
                removeNotified = true;
                registeredEventListeners.notifyElementRemoved(elementFromDiskStore, doNotNotifyCacheReplicators);
            }
            removed = true;
        }

        //If we are trying to remove an element which does not exist locally, we should still notify so that
        //cluster invalidations work.
        if (notifyListeners && !expiry && !removeNotified) {
            Element syntheticElement = new Element(key, null);
            registeredEventListeners.notifyElementRemoved(syntheticElement, doNotNotifyCacheReplicators);
        }

        return removed;
    }

    /**
     * Removes all cached items.
     * Synchronization is handled within the method.
     * <p/>
     * Caches which use synchronous replication can throw RemoteCacheException here if the replication to the cluster fails.
     * This exception should be caught in those circumstances.
     *
     * @throws IllegalStateException if the cache is not {@link Status#STATUS_ALIVE}
     */
    public void removeAll() throws IllegalStateException, CacheException {
        removeAll(false);
    }


    /**
     * Removes all cached items.
     * Synchronization is handled within the method.
     * <p/>
     * Caches which use synchronous replication can throw RemoteCacheException here if the replication to the cluster fails.
     * This exception should be caught in those circumstances.
     *
     * @throws IllegalStateException if the cache is not {@link Status#STATUS_ALIVE}
     */
    public void removeAll(boolean doNotNotifyCacheReplicators) throws IllegalStateException, CacheException {
        checkStatus();
        memoryStore.removeAll();
        if (isDiskStore()) {
            diskStore.removeAll();
        }
        registeredEventListeners.notifyRemoveAll(doNotNotifyCacheReplicators);
    }

    /**
     * Starts an orderly shutdown of the Cache. Steps are:
     * <ol>
     * <li>Completes any outstanding CacheLoader loads.
     * <li>Completes any outstanding CacheWriter operations.
     * <li>Disposes any cache extensions.
     * <li>Disposes any cache event listeners. The listeners normally complete, so for example distributed caching operations will complete.
     * <li>Flushes all cache items from memory to the disk store, if any
     * <li>changes status to shutdown, so that any cache operations after this point throw IllegalStateException
     * </ol>
     * This method should be invoked only by CacheManager, as a cache's lifecycle is bound into that of it's cache manager.
     *
     * @throws IllegalStateException if the cache is already {@link Status#STATUS_SHUTDOWN}
     */
    public synchronized void dispose() throws IllegalStateException {
        checkStatusNotDisposed();

        if (executorService != null) {
            executorService.shutdown();
        }

        disposeRegisteredCacheExtensions();
        disposeRegisteredCacheLoaders();
        disposeRegisteredCacheWriter();
        registeredEventListeners.dispose();

        if (cacheWriterManager != null) {
            cacheWriterManager.dispose();
        }

        if (memoryStore != null) {
            memoryStore.dispose();
        }
        if (diskStore != null) {
            diskStore.dispose();
        }
        changeStatus(Status.STATUS_SHUTDOWN);
    }

    private void initialiseRegisteredCacheExtensions() {
        for (CacheExtension cacheExtension : registeredCacheExtensions) {
            cacheExtension.init();
        }
    }

    private void disposeRegisteredCacheExtensions() {
        for (CacheExtension cacheExtension : registeredCacheExtensions) {
            cacheExtension.dispose();
        }
    }

    private void initialiseRegisteredCacheLoaders() {
        for (CacheLoader cacheLoader : registeredCacheLoaders) {
            cacheLoader.init();
        }
    }

    private void disposeRegisteredCacheLoaders() {
        for (CacheLoader cacheLoader : registeredCacheLoaders) {
            cacheLoader.dispose();
        }
    }

    private void initialiseRegisteredCacheWriter() {
        CacheWriter writer = registeredCacheWriter;
        if (writer != null) {
            writer.init();
        }
    }

    private void disposeRegisteredCacheWriter() {
        CacheWriter writer = registeredCacheWriter;
        if (writer != null) {
            writer.dispose();
        }
    }

    /**
     * Gets the cache configuration this cache was created with.
     * <p/>
     * Things like listeners that are added dynamically are excluded.
     */
    public CacheConfiguration getCacheConfiguration() {
        return configuration;
    }


    /**
     * Flushes all cache items from memory to the disk store, and from the DiskStore to disk.
     *
     * @throws IllegalStateException if the cache is not {@link Status#STATUS_ALIVE}
     */
    public final synchronized void flush() throws IllegalStateException, CacheException {
        checkStatus();
        try {
            memoryStore.flush();
            if (isDiskStore()) {
                diskStore.flush();
            }
        } catch (IOException e) {
            throw new CacheException("Unable to flush cache: " + configuration.getName()
                    + ". Initial cause was " + e.getMessage(), e);
        }
    }

    /**
     * Gets the size of the cache. This is a subtle concept. See below.
     * <p/>
     * The size is the number of {@link Element}s in the {@link MemoryStore}
     * plus the number of {@link Element}s in the {@link DiskStore}. However, if
     * the cache is Terracotta clustered, the underlying store has a coherent
     * view of the all the elements in the cache and doesn't have to be
     * aggregated from an underlying {@code MemoryStore} and {@code DiskStore}.
     * <p/>
     * This number is the actual number of elements, including expired elements
     * that have not been removed.
     * <p/>
     * Expired elements are removed from the the memory store when getting an
     * expired element, or when attempting to spool an expired element to disk.
     * <p/>
     * Expired elements are removed from the disk store when getting an expired
     * element, or when the expiry thread runs, which is once every five
     * minutes.
     * <p/>
     * To get an exact size, which would exclude expired elements, use
     * {@link #getKeysWithExpiryCheck()}.size(), although see that method for
     * the approximate time that would take.
     * <p/>
     * To get a very fast result, use {@link #getKeysNoDuplicateCheck()}.size().
     * If the disk store is being used, there will be some duplicates.
     *
     * @return The size value
     * @throws IllegalStateException if the cache is not {@link Status#STATUS_ALIVE}
     */
    public final int getSize() throws IllegalStateException, CacheException {
        checkStatus();

        if (memoryStore.isCacheCoherent()) {
            return memoryStore.getTerracottaClusteredSize();
        } else {
            /* The memory store and the disk store can simultaneously contain elements with the same key
                Cache size is the size of the union of the two key sets.*/
            return getKeys().size();
        }
    }

    /**
     * {@inheritDoc}
     */
    public int getSizeBasedOnAccuracy(int statisticsAccuracy)
            throws IllegalStateException, CacheException {
        if (statisticsAccuracy == Statistics.STATISTICS_ACCURACY_BEST_EFFORT) {
            return getSize();
        } else if (statisticsAccuracy == Statistics.STATISTICS_ACCURACY_GUARANTEED) {
            return getKeysWithExpiryCheck().size();
        } else if (statisticsAccuracy == Statistics.STATISTICS_ACCURACY_NONE) {
            return getKeysNoDuplicateCheck().size();
        }
        throw new IllegalArgumentException("Unknown statistics accuracy: "
                + statisticsAccuracy);
    }

    /**
     * Gets the size of the memory store for this cache. This method relies on calculating
     * Serialized sizes. If the Element values are not Serializable they will show as zero.
     * <p/>
     * Warning: This method can be very expensive to run. Allow approximately 1 second
     * per 1MB of entries. Running this method could create liveness problems
     * because the object lock is held for a long period
     * <p/>
     *
     * @return the approximate size of the memory store in bytes
     * @throws IllegalStateException
     */
    public final long calculateInMemorySize() throws IllegalStateException, CacheException {
        checkStatus();
        return memoryStore.getSizeInBytes();
    }


    /**
     * Returns the number of elements in the memory store.
     *
     * @return the number of elements in the memory store
     * @throws IllegalStateException if the cache is not {@link Status#STATUS_ALIVE}
     */
    public final long getMemoryStoreSize() throws IllegalStateException {
        checkStatus();
        return memoryStore.getSize();
    }

    /**
     * Returns the number of elements in the disk store.
     *
     * @return the number of elements in the disk store.
     * @throws IllegalStateException if the cache is not {@link Status#STATUS_ALIVE}
     */
    public final int getDiskStoreSize() throws IllegalStateException {
        checkStatus();
        if (isTerracottaClustered()) {
            return memoryStore.getTerracottaClusteredSize();
        }
        if (isDiskStore()) {
            return diskStore.getSize();
        } else {
            return 0;
        }
    }

    /**
     * Gets the status attribute of the Cache.
     *
     * @return The status value from the Status enum class
     */
    public final Status getStatus() {
        return status;
    }


    private void checkStatus() throws IllegalStateException {
        if (!status.equals(Status.STATUS_ALIVE)) {
            throw new IllegalStateException("The " + configuration.getName() + " Cache is not alive.");
        }
    }

    private void checkStatusNotDisposed() throws IllegalStateException {
        if (status.equals(Status.STATUS_SHUTDOWN)) {
            throw new IllegalStateException("The " + configuration.getName() + " Cache is disposed.");
        }
    }


    /**
     * Gets the cache name.
     */
    public final String getName() {
        return configuration.getName();
    }

    /**
     * Sets the cache name which will name.
     *
     * @param name the name of the cache. Should not be null. Should also not contain any '/' characters, as these interfere
     *             with distribution
     * @throws IllegalArgumentException if an illegal name is used.
     */
    public final void setName(String name) throws IllegalArgumentException {
        if (!status.equals(Status.STATUS_UNINITIALISED)) {
            throw new IllegalStateException("Only uninitialised caches can have their names set.");
        }
        configuration.setName(name);
    }

    /**
     * Returns a {@link String} representation of {@link Cache}.
     */
    @Override
    public String toString() {
        StringBuilder dump = new StringBuilder();

        dump.append("[")
                .append(" name = ").append(configuration.getName())
                .append(" status = ").append(status)
                .append(" eternal = ").append(configuration.isEternal())
                .append(" overflowToDisk = ").append(configuration.isOverflowToDisk())
                .append(" maxElementsInMemory = ").append(configuration.getMaxElementsInMemory())
                .append(" maxElementsOnDisk = ").append(configuration.getMaxElementsOnDisk())
                .append(" memoryStoreEvictionPolicy = ").append(configuration.getMemoryStoreEvictionPolicy())
                .append(" timeToLiveSeconds = ").append(configuration.getTimeToLiveSeconds())
                .append(" timeToIdleSeconds = ").append(configuration.getTimeToIdleSeconds())
                .append(" diskPersistent = ").append(configuration.isDiskPersistent())
                .append(" diskExpiryThreadIntervalSeconds = ").append(configuration.getDiskExpiryThreadIntervalSeconds())
                .append(registeredEventListeners)
                .append(" hitCount = ").append(getLiveCacheStatisticsNoCheck().getCacheHitCount())
                .append(" memoryStoreHitCount = ").append(getLiveCacheStatisticsNoCheck().getInMemoryHitCount())
                .append(" diskStoreHitCount = ").append(getLiveCacheStatisticsNoCheck().getOnDiskHitCount())
                .append(" missCountNotFound = ").append(getLiveCacheStatisticsNoCheck().getCacheMissCount())
                .append(" missCountExpired = ").append(getLiveCacheStatisticsNoCheck().getCacheMissCountExpired())
                .append(" ]");

        return dump.toString();
    }


    /**
     * Checks whether this cache element has expired.
     * <p/>
     * The element is expired if:
     * <ol>
     * <li> the idle time is non-zero and has elapsed, unless the cache is eternal; or
     * <li> the time to live is non-zero and has elapsed, unless the cache is eternal; or
     * <li> the value of the element is null.
     * </ol>
     *
     * @return true if it has expired
     * @throws IllegalStateException if the cache is not {@link Status#STATUS_ALIVE}
     * @throws NullPointerException  if the element is null
     *                               todo this does not need to be synchronized
     */
    public final boolean isExpired(Element element) throws IllegalStateException, NullPointerException {
        checkStatus();
        return element.isExpired(configuration);
    }


    /**
     * Clones a cache. This is only legal if the cache has not been
     * initialized. At that point only primitives have been set and no
     * stores have been created.
     * <p/>
     * A new, empty, RegisteredEventListeners is created on clone.
     * <p/>
     *
     * @return an object of type {@link Cache}
     * @throws CloneNotSupportedException
     */
    @Override
    public final Cache clone() throws CloneNotSupportedException {
        if (!(memoryStore == null && diskStore == null)) {
            throw new CloneNotSupportedException("Cannot clone an initialized cache.");
        }
        Cache copy = (Cache) super.clone();
        // create new copies of the statistics
        copy.liveCacheStatisticsData = new LiveCacheStatisticsWrapper(copy);
        copy.sampledCacheStatistics = new SampledCacheStatisticsWrapper();

        copy.configuration = configuration.clone();
        copy.guid = createGuid();

        RegisteredEventListeners registeredEventListenersFromCopy = copy.getCacheEventNotificationService();
        if (registeredEventListenersFromCopy == null || registeredEventListenersFromCopy.getCacheEventListeners().size() == 0) {
            copy.registeredEventListeners = new RegisteredEventListeners(copy);
        } else {
            copy.registeredEventListeners = new RegisteredEventListeners(copy);
            Set cacheEventListeners = registeredEventListeners.getCacheEventListeners();
            for (Object cacheEventListener1 : cacheEventListeners) {
                CacheEventListener cacheEventListener = (CacheEventListener) cacheEventListener1;
                CacheEventListener cacheEventListenerClone = (CacheEventListener) cacheEventListener.clone();
                copy.registeredEventListeners.registerListener(cacheEventListenerClone);
            }
        }


        copy.registeredCacheExtensions = new CopyOnWriteArrayList<CacheExtension>();
        for (CacheExtension registeredCacheExtension : registeredCacheExtensions) {
            copy.registerCacheExtension(registeredCacheExtension.clone(copy));
        }

        copy.registeredCacheLoaders = new CopyOnWriteArrayList<CacheLoader>();
        for (CacheLoader registeredCacheLoader : registeredCacheLoaders) {
            copy.registerCacheLoader(registeredCacheLoader.clone(copy));
        }

        if (registeredCacheWriter != null) {
            copy.registerCacheWriter(registeredCacheWriter.clone(copy));
        }

        if (bootstrapCacheLoader != null) {
            BootstrapCacheLoader bootstrapCacheLoaderClone = (BootstrapCacheLoader) bootstrapCacheLoader.clone();
            copy.setBootstrapCacheLoader(bootstrapCacheLoaderClone);
        }

        return copy;
    }

    /**
     * Gets the internal DiskStore.
     *
     * @return the DiskStore referenced by this cache
     * @throws IllegalStateException if the cache is not {@link Status#STATUS_ALIVE}
     */
    final Store getDiskStore() throws IllegalStateException {
        checkStatus();
        return diskStore;
    }

    /**
     * Gets the internal MemoryStore.
     *
     * @return the MemoryStore referenced by this cache
     * @throws IllegalStateException if the cache is not {@link Status#STATUS_ALIVE}
     */
    final Store getMemoryStore() throws IllegalStateException {
        checkStatus();
        return memoryStore;
    }


    /**
     * Use this to access the service in order to register and unregister listeners
     *
     * @return the RegisteredEventListeners instance for this cache.
     */
    public final RegisteredEventListeners getCacheEventNotificationService() {
        return registeredEventListeners;
    }


    /**
     * Whether an Element is stored in the cache in Memory, indicating a very low cost of retrieval.
     *
     * @return true if an element matching the key is found in memory
     */
    public final boolean isElementInMemory(Serializable key) {
        return isElementInMemory((Object) key);
    }

    /**
     * Whether an Element is stored in the cache in Memory, indicating a very low cost of retrieval.
     *
     * @return true if an element matching the key is found in memory
     * @since 1.2
     */
    public final boolean isElementInMemory(Object key) {
        return memoryStore.containsKey(key);
    }

    /**
     * Whether an Element is stored in the cache on Disk, indicating a higher cost of retrieval.
     *
     * @return true if an element matching the key is found in the diskStore
     */
    public final boolean isElementOnDisk(Serializable key) {
        return isElementOnDisk((Object) key);
    }

    /**
     * Whether an Element is stored in the cache on Disk, indicating a higher cost of retrieval.
     *
     * @return true if an element matching the key is found in the diskStore
     * @since 1.2
     */
    public final boolean isElementOnDisk(Object key) {
        if (!(key instanceof Serializable)) {
            return false;
        }
        Serializable serializableKey = (Serializable) key;
        if (isDiskStore()) {
            return diskStore != null && diskStore.containsKey(serializableKey);
        } else {
            return false;
        }
    }

    /**
     * The GUID for this cache instance can be used to determine whether two cache instance references
     * are pointing to the same cache.
     *
     * @return the globally unique identifier for this cache instance. This is guaranteed to be unique.
     * @since 1.2
     */
    public final String getGuid() {
        return guid;
    }

    /**
     * Gets the CacheManager managing this cache. For a newly created cache this will be null until
     * it has been added to a CacheManager.
     *
     * @return the manager or null if there is none
     */
    public final CacheManager getCacheManager() {
        return cacheManager;
    }


    /**
     * Resets statistics counters back to 0.
     *
     * @throws IllegalStateException if the cache is not {@link Status#STATUS_ALIVE}
     */
    public void clearStatistics() throws IllegalStateException {
        checkStatus();
        liveCacheStatisticsData.clearStatistics();
        sampledCacheStatistics.clearStatistics();
        registeredEventListeners.clearCounters();
    }

    /**
     * Accurately measuring statistics can be expensive. Returns the current accuracy setting.
     *
     * @return one of {@link Statistics#STATISTICS_ACCURACY_BEST_EFFORT}, {@link Statistics#STATISTICS_ACCURACY_GUARANTEED}, {@link Statistics#STATISTICS_ACCURACY_NONE}
     */
    public int getStatisticsAccuracy() {
        return getLiveCacheStatistics().getStatisticsAccuracy();
    }

    /**
     * Sets the statistics accuracy.
     *
     * @param statisticsAccuracy one of {@link Statistics#STATISTICS_ACCURACY_BEST_EFFORT}, {@link Statistics#STATISTICS_ACCURACY_GUARANTEED}, {@link Statistics#STATISTICS_ACCURACY_NONE}
     */
    public void setStatisticsAccuracy(int statisticsAccuracy) {
        liveCacheStatisticsData.setStatisticsAccuracy(statisticsAccuracy);
    }

    /**
     * Causes all elements stored in the Cache to be synchronously checked for expiry, and if expired, evicted.
     */
    public void evictExpiredElements() {
        Object[] keys = memoryStore.getKeyArray();

        for (Object key : keys) {
            searchInMemoryStore(key, false, true);
        }

        //This is called regularly by the expiry thread, but call it here synchronously
        if (isDiskStore()) {
            diskStore.expireElements();
        }
    }

    /**
     * An inexpensive check to see if the key exists in the cache.
     * <p/>
     * This method is not synchronized. It is possible that an element may exist in the cache and be removed
     * before the check gets to it, or vice versa.
     *
     * @param key the key to check.
     * @return true if an Element matching the key is found in the cache. No assertions are made about the state of the Element.
     */
    public boolean isKeyInCache(Object key) {
        if (key == null) {
            return false;
        }
        return isElementInMemory(key) || isElementOnDisk(key);
    }

    /**
     * An extremely expensive check to see if the value exists in the cache. This implementation is O(n). Ehcache
     * is not designed for efficient access in this manner.
     * <p/>
     * This method is not synchronized. It is possible that an element may exist in the cache and be removed
     * before the check gets to it, or vice versa. Because it is slow to execute the probability of that this will
     * have happened.
     *
     * @param value to check for
     * @return true if an Element matching the key is found in the cache. No assertions are made about the state of the Element.
     */
    public boolean isValueInCache(Object value) {
        boolean isSerializable = value instanceof Serializable;
        List keys;
        if (isSerializable) {
            keys = getKeys();
        } else {
            keys = Arrays.asList(memoryStore.getKeyArray());
        }

        for (Object key : keys) {
            Element element = get(key);
            if (element != null) {
                Object elementValue = element.getValue();
                if (elementValue == null) {
                    if (value == null) {
                        return true;
                    }
                } else {
                    if (elementValue.equals(value)) {
                        return true;
                    }
                }
            }
        }
        return false;
    }

    /**
     * {@inheritDoc}
     * <p/>
     * Note, the {@link #getSize} method will have the same value as the size
     * reported by Statistics for the statistics accuracy of
     * {@link Statistics#STATISTICS_ACCURACY_BEST_EFFORT}.
     */
    public Statistics getStatistics() throws IllegalStateException {
        int size = getSizeBasedOnAccuracy(getLiveCacheStatistics()
                .getStatisticsAccuracy());
        return new Statistics(this, getLiveCacheStatistics()
                .getStatisticsAccuracy(), getLiveCacheStatistics()
                .getCacheHitCount(), getLiveCacheStatistics()
                .getOnDiskHitCount(), getLiveCacheStatistics()
                .getInMemoryHitCount(), getLiveCacheStatistics()
                .getCacheMissCount(), size, getAverageGetTime(),
                getLiveCacheStatistics().getEvictedCount(),
                getMemoryStoreSize(), getDiskStoreSize());
    }

    /**
     * For use by CacheManager.
     *
     * @param cacheManager the CacheManager for this cache to use.
     */
    public void setCacheManager(CacheManager cacheManager) {
        this.cacheManager = cacheManager;
    }

    /**
     * Accessor for the BootstrapCacheLoader associated with this cache. For testing purposes.
     */
    public BootstrapCacheLoader getBootstrapCacheLoader() {
        return bootstrapCacheLoader;
    }

    /**
     * Sets the bootstrap cache loader.
     *
     * @param bootstrapCacheLoader the loader to be used
     * @throws CacheException if this method is called after the cache is initialized
     */
    public void setBootstrapCacheLoader(BootstrapCacheLoader bootstrapCacheLoader) throws CacheException {
        if (!status.equals(Status.STATUS_UNINITIALISED)) {
            throw new CacheException("A bootstrap cache loader can only be set before the cache is initialized. "
                    + configuration.getName());
        }
        this.bootstrapCacheLoader = bootstrapCacheLoader;
    }

    /**
     * DiskStore paths can conflict between CacheManager instances. This method allows the path to be changed.
     *
     * @param diskStorePath the new path to be used.
     * @throws CacheException if this method is called after the cache is initialized
     */
    public void setDiskStorePath(String diskStorePath) throws CacheException {
        if (!status.equals(Status.STATUS_UNINITIALISED)) {
            throw new CacheException("A DiskStore path can only be set before the cache is initialized. "
                    + configuration.getName());
        }
        this.diskStorePath = diskStorePath;
    }

    /**
     * An equals method which follows the contract of {@link Object#equals(Object)}
     * <p/>
     * An Cache is equal to another one if it implements Ehcache and has the same GUID.
     *
     * @param object the reference object with which to compare.
     * @return <code>true</code> if this object is the same as the obj
     *         argument; <code>false</code> otherwise.
     * @see #hashCode()
     * @see java.util.Hashtable
     */
    @Override
    public boolean equals(Object object) {
        if (object == null) {
            return false;
        }
        if (!(object instanceof Ehcache)) {
            return false;
        }
        Ehcache other = (Ehcache) object;
        return guid.equals(other.getGuid());
    }

    /**
     * Returns a hash code value for the object. This method is
     * supported for the benefit of hashtables such as those provided by
     * <code>java.util.Hashtable</code>.
     * <p/>
     * The general contract of <code>hashCode</code> is:
     * <ul>
     * <li>Whenever it is invoked on the same object more than once during
     * an execution of a Java application, the <tt>hashCode</tt> method
     * must consistently return the same integer, provided no information
     * used in <tt>equals</tt> comparisons on the object is modified.
     * This integer need not remain consistent from one execution of an
     * application to another execution of the same application.
     * <li>If two objects are equal according to the <tt>equals(Object)</tt>
     * method, then calling the <code>hashCode</code> method on each of
     * the two objects must produce the same integer result.
     * <li>It is <em>not</em> required that if two objects are unequal
     * according to the {@link Object#equals(Object)}
     * method, then calling the <tt>hashCode</tt> method on each of the
     * two objects must produce distinct integer results.  However, the
     * programmer should be aware that producing distinct integer results
     * for unequal objects may improve the performance of hashtables.
     * </ul>
     * <p/>
     * As much as is reasonably practical, the hashCode method defined by
     * class <tt>Object</tt> does return distinct integers for distinct
     * objects. (This is typically implemented by converting the internal
     * address of the object into an integer, but this implementation
     * technique is not required by the
     * Java<font size="-2"><sup>TM</sup></font> programming language.)
     * <p/>
     * This implementation use the GUID of the cache.
     *
     * @return a hash code value for this object.
     * @see Object#equals(Object)
     * @see java.util.Hashtable
     */
    @Override
    public int hashCode() {
        return guid.hashCode();
    }


    /**
     * Create globally unique ID for this cache.
     */
    private String createGuid() {
        StringBuilder buffer = new StringBuilder().append(localhost).append("-").append(UUID.randomUUID());
        return buffer.toString();
    }

    /**
     * Register a {@link CacheExtension} with the cache. It will then be tied into the cache lifecycle.
     * <p/>
     * If the CacheExtension is not initialised, initialise it.
     */
    public void registerCacheExtension(CacheExtension cacheExtension) {
        registeredCacheExtensions.add(cacheExtension);
    }

    /**
     * @return the cache extensions as a live list
     */
    public List<CacheExtension> getRegisteredCacheExtensions() {
        return registeredCacheExtensions;
    }


    /**
     * Unregister a {@link CacheExtension} with the cache. It will then be detached from the cache lifecycle.
     */
    public void unregisterCacheExtension(CacheExtension cacheExtension) {
        cacheExtension.dispose();
        registeredCacheExtensions.remove(cacheExtension);
    }


    /**
     * The average get time in ms.
     */
    public float getAverageGetTime() {
        return getLiveCacheStatistics().getAverageGetTimeMillis();
    }

    /**
     * Sets an ExceptionHandler on the Cache. If one is already set, it is overwritten.
     * <p/>
     * The ExceptionHandler is only used if this Cache's methods are accessed using
     * {@link net.sf.ehcache.exceptionhandler.ExceptionHandlingDynamicCacheProxy}.
     *
     * @see net.sf.ehcache.exceptionhandler.ExceptionHandlingDynamicCacheProxy
     */
    public void setCacheExceptionHandler(CacheExceptionHandler cacheExceptionHandler) {
        this.cacheExceptionHandler = cacheExceptionHandler;
    }

    /**
     * Gets the ExceptionHandler on this Cache, or null if there isn't one.
     * <p/>
     * The ExceptionHandler is only used if this Cache's methods are accessed using
     * {@link net.sf.ehcache.exceptionhandler.ExceptionHandlingDynamicCacheProxy}.
     *
     * @see net.sf.ehcache.exceptionhandler.ExceptionHandlingDynamicCacheProxy
     */
    public CacheExceptionHandler getCacheExceptionHandler() {
        return cacheExceptionHandler;
    }

    /**
     * Register a {@link CacheLoader} with the cache. It will then be tied into the cache lifecycle.
     * <p/>
     * If the CacheLoader is not initialised, initialise it.
     *
     * @param cacheLoader A Cache Loader to register
     */
    public void registerCacheLoader(CacheLoader cacheLoader) {
        registeredCacheLoaders.add(cacheLoader);
    }

    /**
     * Unregister a {@link CacheLoader} with the cache. It will then be detached from the cache lifecycle.
     *
     * @param cacheLoader A Cache Loader to unregister
     */
    public void unregisterCacheLoader(CacheLoader cacheLoader) {
        registeredCacheLoaders.remove(cacheLoader);
    }


    /**
     * @return the cache loaders as a live list
     */
    public List<CacheLoader> getRegisteredCacheLoaders() {
        return registeredCacheLoaders;
    }

    /**
     * {@inheritDoc}
     */
    public void registerCacheWriter(CacheWriter cacheWriter) {
        this.registeredCacheWriter = cacheWriter;
        initialiseCacheWriterManager(false);
    }

    /**
     * {@inheritDoc}
     */
    public void unregisterCacheWriter() {
        if (cacheWriterManagerInitFlag.get()) {
            throw new CacheException("Cache: " + configuration.getName() + " has its cache writer being unregistered " +
                    "after it was already initialised.");
        }
        this.registeredCacheWriter = null;
    }

    /**
     * {@inheritDoc}
     */
    public CacheWriter getRegisteredCacheWriter() {
        return this.registeredCacheWriter;
    }

    /**
     * Does the asynchronous loading.
     *
     * @param key
     * @param specificLoader a specific loader to use. If null the default loader is used.
     * @param argument
     * @return a Future which can be used to monitor execution
     */
    Future asynchronousLoad(final Object key, final CacheLoader specificLoader, final Object argument) {
        return getExecutorService().submit(new Runnable() {

            /**
             * Calls the CacheLoader and puts the result in the Cache
             */
            public void run() throws CacheException {
                try {
                    //Test to see if it has turned up in the meantime
                    boolean existsOnRun = isKeyInCache(key);
                    if (!existsOnRun) {
                        Object value;
                        if (specificLoader == null) {
                            if (registeredCacheLoaders.size() == 0) {
                                return;
                            }
                            value = loadWithRegisteredLoaders(argument, key);
                        } else {
                            if (argument == null) {
                                value = specificLoader.load(key);
                            } else {
                                value = specificLoader.load(key, argument);
                            }
                        }
                        if (value != null) {
                            put(new Element(key, value), false);
                        }
                    }
                } catch (Throwable e) {
                    if (LOG.isDebugEnabled()) {
                        LOG.debug("Problem during load. Load will not be completed. Cause was " + e.getCause(), e);
                    }
                    throw new CacheException("Problem during load. Load will not be completed. Cause was " + e.getCause(), e);
                }
            }
        });
    }

    private Object loadWithRegisteredLoaders(Object argument, Object key) throws CacheException {

        Object value = null;

        if (argument == null) {
            for (CacheLoader registeredCacheLoader : registeredCacheLoaders) {
                value = registeredCacheLoader.load(key);
                if (value != null) {
                    break;
                }
            }
        } else {
            for (CacheLoader registeredCacheLoader : registeredCacheLoaders) {
                value = registeredCacheLoader.load(key, argument);
                if (value != null) {
                    break;
                }
            }
        }
        return value;
    }


    /**
     * Creates a future to perform the load
     *
     * @param keys
     * @param argument the loader argument
     * @return a Future which can be used to monitor execution
     */
    Future asynchronousLoadAll(final Collection keys, final Object argument) {
        return getExecutorService().submit(new Runnable() {
            /**
             * Calls the CacheLoader and puts the result in the Cache
             */
            public void run() {
                try {
                    Set<Object> nonLoadedKeys = new HashSet<Object>();
                    for (Object key : keys) {
                        if (!isKeyInCache(key)) {
                            nonLoadedKeys.add(key);
                        }
                    }
                    Map map = loadWithRegisteredLoaders(argument, nonLoadedKeys);
                    for (Object key : map.keySet()) {
                        put(new Element(key, map.get(key)));
                    }
                } catch (Throwable e) {
                    if (LOG.isErrorEnabled()) {
                        LOG.error("Problem during load. Load will not be completed. Cause was " + e.getCause(), e);
                    }
                }
            }
        });
    }

    /**
     * Does the asynchronous loading.
     *
     * @param argument      the loader argument
     * @param nonLoadedKeys the Set of keys that are already in the Cache
     * @return A map of loaded elements
     */
    Map loadWithRegisteredLoaders(Object argument, Set<Object> nonLoadedKeys) {
        Map result = new HashMap();
        for (CacheLoader registeredCacheLoader : registeredCacheLoaders) {
            if (nonLoadedKeys.isEmpty()) {
                break;
            }

            Map resultForThisCacheLoader = null;
            if (argument == null) {
                resultForThisCacheLoader = registeredCacheLoader.loadAll(nonLoadedKeys);
            } else {
                resultForThisCacheLoader = registeredCacheLoader.loadAll(nonLoadedKeys, argument);
            }
            if (resultForThisCacheLoader != null) {
                nonLoadedKeys.removeAll(resultForThisCacheLoader.keySet());
                result.putAll(resultForThisCacheLoader);
            }
        }
        return result;
    }

    /**
     * @return Gets the executor service. This is not publically accessible.
     */
    ExecutorService getExecutorService() {
        if (executorService == null) {
            synchronized (this) {
                boolean inGoogleAppEngine;

                try {
                    Class.forName("com.google.apphosting.api.DeadlineExceededException");
                    inGoogleAppEngine = true;
                } catch (ClassNotFoundException cnfe) {
                    inGoogleAppEngine = false;
                }

                if (inGoogleAppEngine) {

                    // no Thread support. Run all tasks on the caller thread
                    executorService = new AbstractExecutorService() {
                        /** {@inheritDoc} */
                        public void execute(Runnable command) {
                            command.run();
                        }

                        /** {@inheritDoc} */
                        public List<Runnable> shutdownNow() {
                            return Collections.emptyList();
                        }

                        /** {@inheritDoc} */
                        public void shutdown() {
                        }

                        /** {@inheritDoc} */
                        public boolean isTerminated() {
                            return isShutdown();
                        }

                        /** {@inheritDoc} */
                        public boolean isShutdown() {
                            return false;
                        }

                        /** {@inheritDoc} */
                        public boolean awaitTermination(long timeout, TimeUnit unit) throws InterruptedException {
                            return true;
                        }
                    };
                } else {
                    // we can create Threads
                    executorService = new ThreadPoolExecutor(EXECUTOR_CORE_POOL_SIZE, EXECUTOR_MAXIMUM_POOL_SIZE, EXECUTOR_KEEP_ALIVE_TIME,
                            TimeUnit.MILLISECONDS, new LinkedBlockingQueue(), new NamedThreadFactory("Cache Executor Service"));
                }
            }
        }
        return executorService;
    }


    /**
     * Whether this cache is disabled. "Disabled" means:
     * <ol>
     * <li>bootstrap is disabled
     * <li>puts are discarded
     * <li>putQuites are discarded
     * </ol>
     * In all other respects the cache continues as it is.
     * <p/>
     * You can disable and enable a cache programmatically through the {@link #setDisabled(boolean)} method.
     * <p/>
     * By default caches are enabled on creation, unless the <code>net.sf.ehcache.disabled</code> system
     * property is set.
     *
     * @return true if the cache is disabled.
     * @see #NET_SF_EHCACHE_DISABLED ?
     */
    public boolean isDisabled() {
        return disabled;
    }

    /**
     * Disables or enables this cache. This call overrides the previous value of disabled, even if the
     * <code>net.sf.ehcache.disabled</code> system property is set
     * <p/>
     *
     * @param disabled true if you wish to disable, false to enable
     * @see #isDisabled()
     */
    public void setDisabled(boolean disabled) {
        if (allowDisable) {
            this.disabled = disabled;
        } else {
            throw new CacheException("Dynamic cache features are disabled");
        }
    }

    /**
     * @return the current MemoryStore policy. This may not be the configured policy, if it has been
     *         dynamically set.
     */
    public Policy getMemoryStoreEvictionPolicy() {
        return memoryStore.getEvictionPolicy();
    }

    /**
     * Sets the eviction policy strategy. The Cache will use a policy at startup. There are three policies
     * which can be configured: LRU, LFU and FIFO. However many other policies are possible. That the policy
     * has access to the whole element enables policies based on the key, value, metadata, statistics, or a combination of
     * any of the above. It is safe to change the policy of a store at any time. The new policy takes effect
     * immediately.
     *
     * @param policy the new policy
     */
    public void setMemoryStoreEvictionPolicy(Policy policy) {
        memoryStore.setEvictionPolicy(policy);
    }

    /**
     * {@inheritDoc}
     */
    public LiveCacheStatistics getLiveCacheStatistics()
            throws IllegalStateException {
        checkStatus();
        return (LiveCacheStatistics) liveCacheStatisticsData;
    }

    private LiveCacheStatistics getLiveCacheStatisticsNoCheck() {
        return (LiveCacheStatistics) liveCacheStatisticsData;
    }

    /**
     * {@inheritDoc}
     */
    public void registerCacheUsageListener(CacheUsageListener cacheUsageListener)
            throws IllegalStateException {
        checkStatus();
        liveCacheStatisticsData.registerCacheUsageListener(cacheUsageListener);
    }

    /**
     * {@inheritDoc}
     */
    public void removeCacheUsageListener(CacheUsageListener cacheUsageListener)
            throws IllegalStateException {
        checkStatus();
        liveCacheStatisticsData.removeCacheUsageListener(cacheUsageListener);
    }

    /**
     * {@inheritDoc}
     */
    public boolean isStatisticsEnabled() {
        return getLiveCacheStatistics().isStatisticsEnabled();
    }

    /**
     * {@inheritDoc}
     */
    public void setStatisticsEnabled(boolean enableStatistics) {
        liveCacheStatisticsData.setStatisticsEnabled(enableStatistics);
        if (!enableStatistics) {
            setSampledStatisticsEnabled(false);
        }
    }

    /**
     * {@inheritDoc}
     */
    public SampledCacheStatistics getSampledCacheStatistics() {
        return sampledCacheStatistics;
    }

    /**
     * {@inheritDoc}
     */
    public void setSampledStatisticsEnabled(final boolean enableStatistics) {
        if (cacheManager == null) {
            throw new IllegalStateException(
                    "You must add the cache to a CacheManager before enabling/disabling sampled statistics.");
        }
        if (enableStatistics) {
            setStatisticsEnabled(true);
            sampledCacheStatistics.enableSampledStatistics(cacheManager.getTimer());
        } else {
            sampledCacheStatistics.disableSampledStatistics();
        }
    }

    /**
     * {@inheritDoc}
     *
     * @see net.sf.ehcache.Ehcache#isSampledStatisticsEnabled()
     */
    public boolean isSampledStatisticsEnabled() {
        return sampledCacheStatistics.isSampledStatisticsEnabled();
    }

    /**
     * {@inheritDoc}
     */
    public Object getInternalContext() {
        return memoryStore.getInternalContext();
    }

    /**
     * {@inheritDoc}
     */
    public void disableDynamicFeatures() {
        configuration.freezeConfiguration();
        allowDisable = false;
    }

    /**
     * {@inheritDoc}
     */
    public boolean isCoherent() {
        return memoryStore.isCacheCoherent();
    }

    /**
     * {@inheritDoc}
     */
    public void setCoherent(boolean coherent) {
        memoryStore.setCoherent(coherent);
    }

    /**
     * {@inheritDoc}
     */
    public void waitUntilCoherent() {
        memoryStore.waitUntilCoherent();
    }
}<|MERGE_RESOLUTION|>--- conflicted
+++ resolved
@@ -28,10 +28,7 @@
 import java.util.HashSet;
 import java.util.List;
 import java.util.Map;
-<<<<<<< HEAD
-=======
 import java.util.Properties;
->>>>>>> 11025943
 import java.util.Set;
 import java.util.UUID;
 import java.util.concurrent.AbstractExecutorService;
@@ -42,13 +39,10 @@
 import java.util.concurrent.LinkedBlockingQueue;
 import java.util.concurrent.ThreadPoolExecutor;
 import java.util.concurrent.TimeUnit;
-<<<<<<< HEAD
-
-import javax.transaction.TransactionManager;
-=======
 import java.util.concurrent.atomic.AtomicBoolean;
 import java.util.concurrent.locks.ReentrantLock;
->>>>>>> 11025943
+
+import javax.transaction.TransactionManager;
 
 import net.sf.ehcache.bootstrap.BootstrapCacheLoader;
 import net.sf.ehcache.bootstrap.BootstrapCacheLoaderFactory;
@@ -76,25 +70,17 @@
 import net.sf.ehcache.store.MemoryStoreEvictionPolicy;
 import net.sf.ehcache.store.Policy;
 import net.sf.ehcache.store.Store;
-<<<<<<< HEAD
 import net.sf.ehcache.store.XATransactionalStore;
 import net.sf.ehcache.transaction.manager.TransactionManagerLookup;
 import net.sf.ehcache.transaction.xa.EhcacheXAResource;
-=======
 import net.sf.ehcache.util.ClassLoaderUtil;
->>>>>>> 11025943
 import net.sf.ehcache.util.NamedThreadFactory;
 import net.sf.ehcache.util.PropertyUtil;
 import net.sf.ehcache.util.TimeUtil;
-<<<<<<< HEAD
-import net.sf.ehcache.writebehind.WriteBehind;
-
-=======
 import net.sf.ehcache.writer.CacheWriter;
 import net.sf.ehcache.writer.CacheWriterFactory;
 import net.sf.ehcache.writer.CacheWriterManager;
 import net.sf.ehcache.writer.CacheWriterManagerException;
->>>>>>> 11025943
 import org.slf4j.Logger;
 import org.slf4j.LoggerFactory;
 
@@ -692,90 +678,7 @@
      */
     public Cache(CacheConfiguration cacheConfiguration,
                  RegisteredEventListeners registeredEventListeners,
-<<<<<<< HEAD
-                 BootstrapCacheLoader bootstrapCacheLoader,
-                 int maxElementsOnDisk,
-                 int diskSpoolBufferSizeMB,
-                 boolean clearOnFlush,
-                 boolean isTerracottaClustered,
-                 String terracottaValueMode,
-                 boolean terracottaCoherentReads,
-                 boolean terracottaOrphanEviction,
-                 int terracottaOrphanEvictionPeriod,
-                 boolean terracottaLocalKeyCache,
-                 int terracottaLocalKeyCacheSize,
-                 boolean terracottaCopyOnRead) {
-        this(name, maxElementsInMemory, memoryStoreEvictionPolicy, overflowToDisk, diskStorePath, eternal, timeToLiveSeconds,
-                timeToIdleSeconds, diskPersistent, diskExpiryThreadIntervalSeconds, registeredEventListeners,
-                bootstrapCacheLoader, maxElementsOnDisk, diskSpoolBufferSizeMB, clearOnFlush, isTerracottaClustered,
-                terracottaValueMode, terracottaCoherentReads, "OFF", null, terracottaOrphanEviction,
-                terracottaOrphanEvictionPeriod, terracottaLocalKeyCache,
-                terracottaLocalKeyCacheSize, terracottaCopyOnRead);
-    }
-
-    /**
-     * 1.8.0 Constructor
-     * <p/>
-     * The {@link net.sf.ehcache.config.ConfigurationFactory} and clients can create these.
-     * <p/>
-     * A client can specify their own settings here and pass the {@link Cache} object
-     * into {@link CacheManager#addCache} to specify parameters other than the defaults.
-     * <p/>
-     * Only the CacheManager can initialise them.
-     *
-     * @param name                      the name of the cache. Note that "default" is a reserved name for the defaultCache.
-     * @param maxElementsInMemory       the maximum number of elements in memory, before they are evicted
-     * @param memoryStoreEvictionPolicy one of LRU, LFU and FIFO. Optionally null, in which case it will be set to LRU.
-     * @param overflowToDisk            whether to use the disk store
-     * @param diskStorePath             this parameter is ignored. CacheManager sets it using setter injection.
-     * @param eternal                   whether the elements in the cache are eternal, i.e. never expire
-     * @param timeToLiveSeconds         the default amount of time to live for an element from its creation date
-     * @param timeToIdleSeconds         the default amount of time to live for an element from its last accessed or modified date
-     * @param diskPersistent            whether to persist the cache to disk between JVM restarts
-     * @param diskExpiryThreadIntervalSeconds
-     *                                  how often to run the disk store expiry thread. A large number of 120 seconds plus is recommended
-     * @param registeredEventListeners  a notification service. Optionally null, in which case a new one with no registered listeners will be created.
-     * @param bootstrapCacheLoader      the BootstrapCacheLoader to use to populate the cache when it is first initialised. Null if none is required.
-     * @param maxElementsOnDisk         the maximum number of Elements to allow on the disk. 0 means unlimited.
-     * @param diskSpoolBufferSizeMB     the amount of memory to allocate the write buffer for puts to the DiskStore.
-     * @param clearOnFlush              whether the MemoryStore should be cleared when {@link #flush flush()} is called on the cache
-     * @param isTerracottaClustered     whether to cluster this cache with Terracotta
-     * @param terracottaValueMode       either "SERIALIZATION" or "IDENTITY" mode, only used if isTerracottaClustered=true
-     * @param terracottaCoherentReads   whether this cache should use coherent reads (usually should be true) unless optimizing for read-only
-     * @param transactionalMode         whether this cache is transactional (XA) or not (OFF)
-     * @param transactionManagerLookupClass
-     *                                  what class to use to lookup TransactionManger and UserTransaction instances
-     * @since 1.8.0
-     */
-    public Cache(String name,
-                 int maxElementsInMemory,
-                 MemoryStoreEvictionPolicy memoryStoreEvictionPolicy,
-                 boolean overflowToDisk,
-                 String diskStorePath,
-                 boolean eternal,
-                 long timeToLiveSeconds,
-                 long timeToIdleSeconds,
-                 boolean diskPersistent,
-                 long diskExpiryThreadIntervalSeconds,
-                 RegisteredEventListeners registeredEventListeners,
-                 BootstrapCacheLoader bootstrapCacheLoader,
-                 int maxElementsOnDisk,
-                 int diskSpoolBufferSizeMB,
-                 boolean clearOnFlush,
-                 boolean isTerracottaClustered,
-                 String terracottaValueMode,
-                 boolean terracottaCoherentReads,
-                 String transactionalMode,
-                 String transactionManagerLookupClass,
-                 boolean terracottaOrphanEviction,
-                 int terracottaOrphanEvictionPeriod,
-                 boolean terracottaLocalKeyCache,
-                 int terracottaLocalKeyCacheSize,
-                 boolean terracottaCopyOnRead) {
-
-=======
                  BootstrapCacheLoader bootstrapCacheLoader) {
->>>>>>> 11025943
         changeStatus(Status.STATUS_UNINITIALISED);
 
         this.configuration = cacheConfiguration.clone();
@@ -956,45 +859,6 @@
         if (factoryConfiguration != null) {
             className = factoryConfiguration.getFullyQualifiedClassPath();
         }
-<<<<<<< HEAD
-        tcConfig.setCoherentReads(terracottaCoherentReads);
-        tcConfig.setOrphanEviction(terracottaOrphanEviction);
-        tcConfig.setOrphanEvictionPeriod(terracottaOrphanEvictionPeriod);
-        tcConfig.setLocalKeyCache(terracottaLocalKeyCache);
-        tcConfig.setLocalKeyCacheSize(terracottaLocalKeyCacheSize);
-        
-        if(configuration.isTransactional()) {
-            tcConfig.setCopyOnRead(true);            
-        } else {
-            tcConfig.setCopyOnRead(terracottaCopyOnRead);
-        }
-        configuration.addTerracotta(tcConfig);
-
-        //initialize statistics
-        liveCacheStatisticsData = new LiveCacheStatisticsWrapper(this);
-        sampledCacheStatistics = new SampledCacheStatisticsWrapper();
-        configuration.setTransactionalMode(transactionalMode);
-        if (configuration.isTransactional()) {
-            Class<TransactionManagerLookup> lookupClass;
-            try {
-                lookupClass = (Class<TransactionManagerLookup>) Class.forName(transactionManagerLookupClass);
-                transactionManagerLookup = lookupClass.newInstance();
-            } catch (Exception e) {
-                throw new CacheException(e);
-            }
-            TransactionManager transactionManager = transactionManagerLookup.getTransactionManager(null);
-            if (transactionManager == null) {
-                LOG.error("You are trying to create an XA Cache in a non-XA environment: No TransactionManager found " +
-                          "using " + lookupClass.getName());
-            }
-        } else {
-            transactionManagerLookup = null;
-        }
-    }
-    
-    public TransactionManagerLookup getTransactionManagerLookup() {
-       return transactionManagerLookup; 
-=======
         if (null == className) {
             LOG.debug("CacheWriter factory not configured. Skipping...");
         } else {
@@ -1031,7 +895,10 @@
             return factory.createBootstrapCacheLoader(properties);
         }
         return bootstrapCacheLoader;
->>>>>>> 11025943
+    }
+    
+    public TransactionManagerLookup getTransactionManagerLookup() {
+       return transactionManagerLookup; 
     }
 
     /**
@@ -1066,7 +933,8 @@
                     memoryStore = MemoryStore.create(this, diskStore);
                 }
             }
-<<<<<<< HEAD
+            
+            memoryStore.setCoherent(configuration.getTerracottaConfiguration().isCoherent());
             if(configuration.isTransactional()) {
                 // todo this is probably not what we want here:
                 // We might want a factory here, and abstract the kinda of TransactionalStore we actually get
@@ -1076,13 +944,6 @@
                 if(!(configuration.isTerracottaClustered() && configuration.getTerracottaConfiguration().getValueMode() != TerracottaConfiguration.ValueMode.SERIALIZATION)) {
                     throw new CacheException("To be transactional, the cache needs to be Terracotta clustered in Serialization value mode");
                 }
-=======
-            
-            memoryStore.setCoherent(configuration.getTerracottaConfiguration().isCoherent());
-
-            this.cacheWriterManager = configuration.getCacheWriterConfiguration().getWriteMode().createWriterManager(this);
-            initialiseCacheWriterManager(false);
->>>>>>> 11025943
 
                 TransactionManager txnManager = transactionManagerLookup.getTransactionManager();
                 if(txnManager == null) {
@@ -1094,6 +955,9 @@
             } else {
                 this.memoryStore = memoryStore;
             }
+            this.cacheWriterManager = configuration.getCacheWriterConfiguration().getWriteMode().createWriterManager(this);
+            initialiseCacheWriterManager(false);
+
             changeStatus(Status.STATUS_ALIVE);
             initialiseRegisteredCacheExtensions();
             initialiseRegisteredCacheLoaders();
