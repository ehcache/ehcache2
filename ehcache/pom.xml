--- conflicted
+++ resolved
@@ -312,11 +312,8 @@
               javax.net.ssl;resolution:=optional,
               org.hibernate.*;resolution:=optional,
               org.terracotta.toolkit.*;resolution:=optional,
-<<<<<<< HEAD
-=======
               org.quartz.*;resolution:=optional,
               org.terracotta.quartz.*;resolution:=optional,
->>>>>>> 98dcc503
               !sun.misc,*
                 </Import-Package>
                 <Export-Package>net.sf.ehcache.*</Export-Package>
