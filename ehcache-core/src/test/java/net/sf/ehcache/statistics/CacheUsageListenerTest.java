--- conflicted
+++ resolved
@@ -16,10 +16,6 @@
 
 package net.sf.ehcache.statistics;
 
-<<<<<<< HEAD
-import net.sf.ehcache.AbstractCacheTest;
-import net.sf.ehcache.Cache;
-=======
 import static org.junit.Assert.assertEquals;
 import static org.junit.Assert.assertNotNull;
 import static org.junit.Assert.assertTrue;
@@ -33,11 +29,7 @@
 
 import net.sf.ehcache.AbstractCacheTest;
 import net.sf.ehcache.Cache;
-import net.sf.ehcache.Ehcache;
-import net.sf.ehcache.Element;
-import net.sf.ehcache.Statistics;
 import net.sf.ehcache.store.disk.DiskStoreHelper;
->>>>>>> 12cd9b72
 
 import org.junit.Test;
 import org.slf4j.Logger;
@@ -59,8 +51,7 @@
      * @throws InterruptedException
      */
     @Test
-<<<<<<< HEAD
-    public void testCacheUsageStatistics() throws InterruptedException {
+    public void testCacheUsageStatistics() throws InterruptedException, ExecutionException {
 //        // Set size so the second element overflows to disk.
 //        Cache cache = new Cache("test", 1, true, false, 5, 2);
 //        manager.addCache(cache);
@@ -86,34 +77,6 @@
 //                .getLiveCacheStatistics().getStatisticsAccuracy());
 //        assertEquals("Best Effort", cache.getLiveCacheStatistics()
 //                .getStatisticsAccuracyDescription());
-=======
-    public void testCacheUsageStatistics() throws InterruptedException, ExecutionException {
-        // Set size so the second element overflows to disk.
-        Cache cache = new Cache("test", 1, true, false, 5, 2);
-        manager.addCache(cache);
-
-        // add as a listener
-        AnotherStatistics anotherStats = new AnotherStatistics();
-        cache.registerCacheUsageListener(anotherStats);
-
-        cache.setStatisticsEnabled(true);
-        doTestCacheUsageStatistics(cache, true, anotherStats);
-
-        // test enable/disable statistics
-        cache.setStatisticsEnabled(false);
-        doTestCacheUsageStatistics(cache, false, anotherStats);
-
-        // remove the listener
-        cache.removeCacheUsageListener(anotherStats);
-        // enable statistics but don't check stats as no longer a listener
-        cache.setStatisticsEnabled(true);
-        doTestCacheUsageStatistics(cache, false, anotherStats);
-
-        assertEquals(Statistics.STATISTICS_ACCURACY_BEST_EFFORT, cache
-                .getLiveCacheStatistics().getStatisticsAccuracy());
-        assertEquals("Best Effort", cache.getLiveCacheStatistics()
-                .getStatisticsAccuracyDescription());
->>>>>>> 12cd9b72
     }
 
     /**
@@ -130,12 +93,11 @@
      */
     public void doTestCacheUsageStatistics(Cache cache, boolean checkStats,
                                            AnotherStatistics anotherStats) throws InterruptedException, ExecutionException {
-
-<<<<<<< HEAD
+//
+//        cache.put(new Element("key1", "value1"));
 //        cache.put(new Element("key2", "value1"));
-//        cache.put(new Element("key1", "value1"));
 //        // allow disk writer thread time to perform the write
-//        Thread.sleep(100);
+//        DiskStoreHelper.flushAllEntriesToDisk(cache).get();
 //        // key1 should be in the Disk Store
 //        cache.get("key1");
 //
@@ -211,87 +173,6 @@
 //        assertEquals(0, anotherStats.getCacheMissCount());
 //
 //        assertNotNull(anotherStats.toString());
-=======
-        cache.put(new Element("key1", "value1"));
-        cache.put(new Element("key2", "value1"));
-        // allow disk writer thread time to perform the write
-        DiskStoreHelper.flushAllEntriesToDisk(cache).get();
-        // key1 should be in the Disk Store
-        cache.get("key1");
-
-        if (checkStats) {
-            assertEquals(1, anotherStats.getCacheHitCount());
-            assertEquals(1, anotherStats.getOnDiskHitCount());
-            assertEquals(0, anotherStats.getInMemoryHitCount());
-            assertEquals(0, anotherStats.getCacheMissCount());
-            // assertEquals(2, anotherStats.getSize());
-            // assertEquals(1, anotherStats.getInMemorySize());
-            // assertEquals(1, anotherStats.getOnDiskSize());
-        } else {
-            assertEquals(0, anotherStats.getCacheHitCount());
-            assertEquals(0, anotherStats.getOnDiskHitCount());
-            assertEquals(0, anotherStats.getInMemoryHitCount());
-            assertEquals(0, anotherStats.getCacheMissCount());
-            // assertEquals(0, anotherStats.getSize());
-            // assertEquals(0, anotherStats.getInMemorySize());
-            // assertEquals(0, anotherStats.getOnDiskSize());
-        }
-
-        // key 1 should now be in the LruMemoryStore
-        cache.get("key1");
-
-        if (checkStats) {
-            assertEquals(2, anotherStats.getCacheHitCount());
-            assertEquals(1, anotherStats.getOnDiskHitCount());
-            assertEquals(1, anotherStats.getInMemoryHitCount());
-            assertEquals(0, anotherStats.getCacheMissCount());
-        } else {
-            assertEquals(0, anotherStats.getCacheHitCount());
-            assertEquals(0, anotherStats.getOnDiskHitCount());
-            assertEquals(0, anotherStats.getInMemoryHitCount());
-            assertEquals(0, anotherStats.getCacheMissCount());
-        }
-
-        // Let the idle expire
-        Thread.sleep(6000);
-
-        // key 1 should now be expired
-        cache.get("key1");
-        if (checkStats) {
-            assertEquals(2, anotherStats.getCacheHitCount());
-            assertEquals(1, anotherStats.getOnDiskHitCount());
-            assertEquals(1, anotherStats.getInMemoryHitCount());
-            assertEquals(1, anotherStats.getCacheMissCount());
-        } else {
-            assertEquals(0, anotherStats.getCacheHitCount());
-            assertEquals(0, anotherStats.getOnDiskHitCount());
-            assertEquals(0, anotherStats.getInMemoryHitCount());
-            assertEquals(0, anotherStats.getCacheMissCount());
-        }
-
-        // key 2 should also be expired
-        cache.get("key1");
-        if (checkStats) {
-            assertEquals(2, anotherStats.getCacheHitCount());
-            assertEquals(1, anotherStats.getOnDiskHitCount());
-            assertEquals(1, anotherStats.getInMemoryHitCount());
-            assertEquals(2, anotherStats.getCacheMissCount());
-        } else {
-            assertEquals(0, anotherStats.getCacheHitCount());
-            assertEquals(0, anotherStats.getOnDiskHitCount());
-            assertEquals(0, anotherStats.getInMemoryHitCount());
-            assertEquals(0, anotherStats.getCacheMissCount());
-        }
-
-        cache.clearStatistics();
-        // everything should be zero now
-        assertEquals(0, anotherStats.getCacheHitCount());
-        assertEquals(0, anotherStats.getOnDiskHitCount());
-        assertEquals(0, anotherStats.getInMemoryHitCount());
-        assertEquals(0, anotherStats.getCacheMissCount());
-
-        assertNotNull(anotherStats.toString());
->>>>>>> 12cd9b72
     }
 
     /**
