package net.sf.ehcache.config;

import net.sf.ehcache.Cache;
import net.sf.ehcache.CacheException;
import net.sf.ehcache.CacheManager;
import net.sf.ehcache.config.PersistenceConfiguration.Strategy;
import org.hamcrest.core.StringContains;
import org.junit.Assert;
import org.junit.Before;
import org.junit.Test;

import static org.hamcrest.CoreMatchers.equalTo;
import static org.hamcrest.CoreMatchers.is;
import static org.hamcrest.CoreMatchers.nullValue;
import static org.hamcrest.core.StringContains.containsString;
import static org.junit.Assert.assertEquals;
import static org.junit.Assert.assertThat;
import static org.junit.Assert.fail;

/**
 * @author Alex Snaps
 */
public class CacheConfigurationTest {

    private CacheManager cacheManager;

    @Before
    public void setup() {
        this.cacheManager = CacheManager.getInstance();
    }

    @Test
    public void testTransactionalMode() {
        CacheConfiguration configuration = new CacheConfiguration();
        assertEquals(CacheConfiguration.TransactionalMode.OFF, configuration.getTransactionalMode());
        try {
            configuration.setTransactionalMode(null);
            fail("expected IllegalArgumentException");
        } catch (IllegalArgumentException e) {
            // expected
        }

        configuration.setTransactionalMode("local");
        assertEquals(CacheConfiguration.TransactionalMode.LOCAL, configuration.getTransactionalMode());
        try {
            configuration.transactionalMode(CacheConfiguration.TransactionalMode.OFF);
            fail("expected InvalidConfigurationException");
        } catch (InvalidConfigurationException e) {
            // expected
        }
        try {
            configuration.setTransactionalMode(null);
            fail("expected IllegalArgumentException");
        } catch (IllegalArgumentException e) {
            // expected
        }

        CacheConfiguration clone = configuration.clone();
        assertEquals(CacheConfiguration.TransactionalMode.LOCAL, clone.getTransactionalMode());
        try {
            clone.transactionalMode(CacheConfiguration.TransactionalMode.XA);
            fail("expected InvalidConfigurationException");
        } catch (InvalidConfigurationException e) {
            // expected
        }
    }

    @Test
    public void testReadPercentageProperly() {
        CacheConfiguration configuration = new CacheConfiguration();
        assertThat(configuration.getMaxBytesLocalOffHeapPercentage(), nullValue());
        configuration.setMaxBytesLocalOffHeap("12%");
        assertThat(configuration.getMaxBytesLocalOffHeapPercentage(), equalTo(12));
        configuration.setMaxBytesLocalOffHeap("99%");
        assertThat(configuration.getMaxBytesLocalOffHeapPercentage(), equalTo(99));
        configuration.setMaxBytesLocalOffHeap("100%");
        assertThat(configuration.getMaxBytesLocalOffHeapPercentage(), equalTo(100));
        configuration.setMaxBytesLocalOffHeap("0%");
        assertThat(configuration.getMaxBytesLocalOffHeapPercentage(), equalTo(0));
        try {
            configuration.setMaxBytesLocalOffHeap("101%");
            fail("This should throw an IllegalArgumentException, 101% is above 100%");
        } catch (IllegalArgumentException e) {
            // Expected
        }
        try {
            configuration.setMaxBytesLocalOffHeap("-10%");
            fail("This should throw an IllegalArgumentException, -10% is below 0%");
        } catch (IllegalArgumentException e) {
            // Expected
        }
    }

    @Test
    public void testCanSetBothMaxWhenCacheNotRunning() {
        CacheConfiguration configuration = new CacheConfiguration();
        configuration.setMaxEntriesLocalHeap(10);
        configuration.maxBytesLocalHeap(10, MemoryUnit.MEGABYTES);
        configuration.setMaxEntriesLocalDisk(10);
        configuration.maxBytesLocalDisk(10, MemoryUnit.MEGABYTES);
    }

    @Test
    public void testMaxMemoryOffHeap() {
        CacheConfiguration configuration = new CacheConfiguration();

        configuration.setMaxMemoryOffHeap("100m");
        assertEquals("100m", configuration.getMaxMemoryOffHeap());

        configuration.setMaxBytesLocalOffHeap("1G");
        assertEquals("1G", configuration.getMaxMemoryOffHeap());
    }

    @Test
    public void testMaxEntriesLocalDiskAndMaxElementsOnDiskAlias() {
        CacheConfiguration configuration = new CacheConfiguration().maxElementsOnDisk(10);
        assertThat(configuration.getMaxEntriesLocalDisk(), is(10L));
        assertThat(configuration.getMaxElementsOnDisk(), is(10));
        configuration.maxEntriesLocalDisk(20);
        assertThat(configuration.getMaxEntriesLocalDisk(), is(20L));
        assertThat(configuration.getMaxElementsOnDisk(), is(20));
    }

    @Test
    public void testCantSetMaxEntriesLocalDiskWhenClustered() {
        CacheConfiguration configuration = new CacheConfiguration("Test", 10)
            .maxEntriesLocalDisk(10).terracotta(new TerracottaConfiguration());
        try {
            cacheManager.addCache(new Cache(configuration));
            fail("This should throw InvalidConfigurationException");
        } catch (CacheException e) {
            assertThat(e.getMessage().contains("use maxEntriesInCache instead"), is(true));
        }
    }

    @Test
    public void testSynchronousWritesPersistenceConfiguration() {
        CacheConfiguration configuration = new CacheConfiguration("Test", 10).persistence(new PersistenceConfiguration()
                .strategy(Strategy.LOCALTEMPSWAP).synchronousWrites(true));
        try {
            cacheManager.addCache(new Cache(configuration));
            fail("Expected InvalidConfigurationException");
        } catch (InvalidConfigurationException e) {
            assertThat(e.getMessage(), containsString("synchronousWrites"));
        } finally {
            cacheManager.removeCache("Test");
        }

        configuration = new CacheConfiguration("Test", 10).persistence(new PersistenceConfiguration()
                .strategy(Strategy.NONE).synchronousWrites(true));
        try {
            cacheManager.addCache(new Cache(configuration));
            fail("Expected InvalidConfigurationException");
        } catch (InvalidConfigurationException e) {
            assertThat(e.getMessage(), containsString("synchronousWrites"));
        } finally {
            cacheManager.removeCache("Test");
        }

        configuration = new CacheConfiguration("Test", 10).persistence(new PersistenceConfiguration()
                .strategy(Strategy.LOCALRESTARTABLE).synchronousWrites(true));
        try {
            cacheManager.addCache(new Cache(configuration));
            fail("Expected CacheException");
        } catch (CacheException e) {
            assertThat(e.getMessage(), containsString("enterprise"));
        } finally {
            cacheManager.removeCache("Test");
        }
    }

    @Test
    public void testPersistenceConfigMixing() {
        CacheConfiguration persistence = new CacheConfiguration().persistence(new PersistenceConfiguration().strategy(Strategy.LOCALTEMPSWAP));
        try {
            persistence.diskPersistent(true);
            Assert.fail();
        } catch (InvalidConfigurationException e) {
            Assert.assertThat(e.getMessage(), StringContains.containsString("<persistence ...> and diskPersistent"));
        }
        try {
            persistence.overflowToDisk(true);
            Assert.fail();
        } catch (InvalidConfigurationException e) {
            Assert.assertThat(e.getMessage(), StringContains.containsString("<persistence ...> and overflowToDisk"));
        }

        CacheConfiguration diskPersistent = new CacheConfiguration().diskPersistent(true);
        try {
            diskPersistent.persistence(new PersistenceConfiguration().strategy(Strategy.LOCALTEMPSWAP));
            Assert.fail();
        } catch (InvalidConfigurationException e) {
            Assert.assertThat(e.getMessage(), StringContains.containsString("<persistence ...> and diskPersistent"));
        }

        CacheConfiguration overflowToDisk = new CacheConfiguration().overflowToDisk(true);
        try {
            overflowToDisk.persistence(new PersistenceConfiguration().strategy(Strategy.LOCALTEMPSWAP));
            Assert.fail();
        } catch (InvalidConfigurationException e) {
            Assert.assertThat(e.getMessage(), StringContains.containsString("<persistence ...> and overflowToDisk"));
        }
    }

    @Test
    public void testNoPersistenceStrategySet() {
        CacheConfiguration config = new CacheConfiguration().name("foo").persistence(new PersistenceConfiguration()).maxBytesLocalHeap(1, MemoryUnit.MEGABYTES);
        try {
            cacheManager.addCache(new Cache(config));
            Assert.fail();
        } catch (InvalidConfigurationException e) {
            Assert.assertThat(e.getMessage(), StringContains.containsString("Persistence configuration found with no strategy set."));
        }
    }

    @Test
    public void testMaxEntriesInCacheNotClustered() {
        CacheConfiguration config = new CacheConfiguration().name("foo").maxEntriesInCache(100).maxBytesLocalHeap(1, MemoryUnit.MEGABYTES);
        try {
            cacheManager.addCache(new Cache(config));
            Assert.fail();
        } catch (InvalidConfigurationException e) {
            Assert.assertThat(e.getMessage(), StringContains.containsString("maxEntriesInCache is not applicable to unclustered caches."));
        }
    }
<<<<<<< HEAD
=======

    @Test
    public void testMaxEntriesInCacheBounds() {
        try {
            new CacheConfiguration().maxEntriesInCache(-1);
        } catch (IllegalArgumentException e) {
            assertThat(e.getMessage(), CoreMatchers.containsString("maxEntriesInCache"));
        }
    }

    @Test
    public void testWarnTieredSizing() {
        final AtomicReference<String> ref = new AtomicReference<String>();

        try {
            Class.forName("org.slf4j.impl.JDK14LoggerFactory");
        } catch (ClassNotFoundException e) {
            fail("Could not load org.slf4j.impl.JDK14LoggerFactory, required for test to work. Is slf4j-jdk14 in test dependencies?");
        }

        LogManager logManager = LogManager.getLogManager();
        Logger logger = logManager.getLogger(CacheConfiguration.class.getName());
        logger.addHandler(new Handler() {
            @Override
            public void publish(LogRecord record) {
                ref.set(record.getMessage());
            }

            @Override
            public void flush() {
                // ignore
            }

            @Override
            public void close() throws SecurityException {
                // ignore
            }
        });


        CacheConfiguration cacheConfiguration = new CacheConfiguration();
        cacheConfiguration.setName("HeapBiggerThanDisk");
        cacheConfiguration.setOverflowToDisk(true);
        cacheConfiguration.setMaxEntriesLocalHeap(10L);
        cacheConfiguration.setMaxEntriesLocalDisk(5L);

        cacheManager.addCache(new Cache(cacheConfiguration));

        assertThat(ref.get(), CoreMatchers.containsString("Configuration problem for cache HeapBiggerThanDisk:"));
    }
>>>>>>> 2b4d5010
}<|MERGE_RESOLUTION|>--- conflicted
+++ resolved
@@ -4,7 +4,10 @@
 import net.sf.ehcache.CacheException;
 import net.sf.ehcache.CacheManager;
 import net.sf.ehcache.config.PersistenceConfiguration.Strategy;
+
+import org.hamcrest.CoreMatchers;
 import org.hamcrest.core.StringContains;
+import org.junit.After;
 import org.junit.Assert;
 import org.junit.Before;
 import org.junit.Test;
@@ -17,6 +20,12 @@
 import static org.junit.Assert.assertThat;
 import static org.junit.Assert.fail;
 
+import java.util.concurrent.atomic.AtomicReference;
+import java.util.logging.Handler;
+import java.util.logging.LogManager;
+import java.util.logging.LogRecord;
+import java.util.logging.Logger;
+
 /**
  * @author Alex Snaps
  */
@@ -27,6 +36,11 @@
     @Before
     public void setup() {
         this.cacheManager = CacheManager.getInstance();
+    }
+
+    @After
+    public void tearDown() {
+        cacheManager.shutdown();
     }
 
     @Test
@@ -223,8 +237,6 @@
             Assert.assertThat(e.getMessage(), StringContains.containsString("maxEntriesInCache is not applicable to unclustered caches."));
         }
     }
-<<<<<<< HEAD
-=======
 
     @Test
     public void testMaxEntriesInCacheBounds() {
@@ -275,5 +287,4 @@
 
         assertThat(ref.get(), CoreMatchers.containsString("Configuration problem for cache HeapBiggerThanDisk:"));
     }
->>>>>>> 2b4d5010
 }