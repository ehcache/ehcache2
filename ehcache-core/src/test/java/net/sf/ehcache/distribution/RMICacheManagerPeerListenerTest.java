--- conflicted
+++ resolved
@@ -131,11 +131,7 @@
 
         //allow cluster to be established
         LOGGER.info("Validating Cluster Membership");
-<<<<<<< HEAD
-        waitForClusterMembership(120, TimeUnit.SECONDS, Collections.singleton(cacheName), manager1, manager2, manager3, manager4, manager5);
-=======
         waitForClusterMembership(120, TimeUnit.SECONDS, manager1, manager2, manager3, manager4, manager5);
->>>>>>> f78bfa11
         LOGGER.info("Validated Cluster Membership");
 
         LOGGER.info("Putting Setup Value");
@@ -143,11 +139,7 @@
         LOGGER.info("Put Setup Value");
         for (CacheManager manager : new CacheManager[] {manager1, manager2, manager3, manager4, manager5}) {
             LOGGER.info("Validating Setup Value Propagation To " + manager);
-<<<<<<< HEAD
-            assertBy(20, TimeUnit.SECONDS, elementAt(manager.getCache(cacheName), "setup"), DescribedAs.describedAs("Failed to propagate setup value to {}", notNullValue(), manager));
-=======
             assertBy(20, TimeUnit.SECONDS, elementAt(manager.getCache("asynchronousCache"), "setup"), DescribedAs.describedAs("Failed to propagate setup value to {}", notNullValue(), manager));
->>>>>>> f78bfa11
             LOGGER.info("Validated Setup Value Propagation To " + manager);
         }
 
@@ -156,11 +148,7 @@
         LOGGER.info("Performed RemoveAll");
         for (CacheManager manager : new CacheManager[] {manager1, manager2, manager3, manager4, manager5}) {
             LOGGER.info("Validating RemoveAll Propagation To " + manager);
-<<<<<<< HEAD
-            assertBy(20, TimeUnit.SECONDS, sizeOf(manager.getCache(cacheName)), DescribedAs.describedAs("Failed to propagate removeAll to {}" , is(0), manager));
-=======
             assertBy(20, TimeUnit.SECONDS, sizeOf(manager.getCache("asynchronousCache")), DescribedAs.describedAs("Failed to propagate removeAll to {}" , is(0), manager));
->>>>>>> f78bfa11
             LOGGER.info("Validated RemoveAll Propagation To " + manager);
         }
 
@@ -215,17 +203,6 @@
     public void testPeersBound() {
 
         List cachePeers1 = ((RMICacheManagerPeerListener) manager1.getCachePeerListener("RMI")).getBoundCachePeers();
-<<<<<<< HEAD
-        assertEquals(5, cachePeers1.size());
-        String[] boundCachePeers1 = ((RMICacheManagerPeerListener) manager1.getCachePeerListener("RMI")).listBoundRMICachePeers();
-        assertEquals(5, boundCachePeers1.length);
-        assertEquals(cachePeers1.size(), boundCachePeers1.length);
-
-        List cachePeers2 = ((RMICacheManagerPeerListener) manager2.getCachePeerListener("RMI")).getBoundCachePeers();
-        assertEquals(5, cachePeers2.size());
-        String[] boundCachePeers2 = ((RMICacheManagerPeerListener) manager2.getCachePeerListener("RMI")).listBoundRMICachePeers();
-        assertEquals(5, boundCachePeers2.length);
-=======
         assertEquals(1, cachePeers1.size());
         String[] boundCachePeers1 = ((RMICacheManagerPeerListener) manager1.getCachePeerListener("RMI")).listBoundRMICachePeers();
         assertEquals(1, boundCachePeers1.length);
@@ -235,35 +212,17 @@
         assertEquals(1, cachePeers2.size());
         String[] boundCachePeers2 = ((RMICacheManagerPeerListener) manager2.getCachePeerListener("RMI")).listBoundRMICachePeers();
         assertEquals(1, boundCachePeers2.length);
->>>>>>> f78bfa11
         assertEquals(cachePeers2.size(), boundCachePeers2.length);
 
 
         List cachePeers3 = ((RMICacheManagerPeerListener) manager3.getCachePeerListener("RMI")).getBoundCachePeers();
-<<<<<<< HEAD
-        assertEquals(5, cachePeers3.size());
-        String[] boundCachePeers3 = ((RMICacheManagerPeerListener) manager3.getCachePeerListener("RMI")).listBoundRMICachePeers();
-        assertEquals(5, boundCachePeers3.length);
-=======
         assertEquals(1, cachePeers3.size());
         String[] boundCachePeers3 = ((RMICacheManagerPeerListener) manager3.getCachePeerListener("RMI")).listBoundRMICachePeers();
         assertEquals(1, boundCachePeers3.length);
->>>>>>> f78bfa11
         assertEquals(cachePeers3.size(), boundCachePeers3.length);
 
 
         List cachePeers4 = ((RMICacheManagerPeerListener) manager4.getCachePeerListener("RMI")).getBoundCachePeers();
-<<<<<<< HEAD
-        assertEquals(5, cachePeers4.size());
-        String[] boundCachePeers4 = ((RMICacheManagerPeerListener) manager4.getCachePeerListener("RMI")).listBoundRMICachePeers();
-        assertEquals(5, boundCachePeers4.length);
-        assertEquals(cachePeers4.size(), boundCachePeers4.length);
-
-        List cachePeers5 = ((RMICacheManagerPeerListener) manager5.getCachePeerListener("RMI")).getBoundCachePeers();
-        assertEquals(5, cachePeers5.size());
-        String[] boundCachePeers5 = ((RMICacheManagerPeerListener) manager5.getCachePeerListener("RMI")).listBoundRMICachePeers();
-        assertEquals(5, boundCachePeers5.length);
-=======
         assertEquals(1, cachePeers4.size());
         String[] boundCachePeers4 = ((RMICacheManagerPeerListener) manager4.getCachePeerListener("RMI")).listBoundRMICachePeers();
         assertEquals(1, boundCachePeers4.length);
@@ -273,7 +232,6 @@
         assertEquals(1, cachePeers5.size());
         String[] boundCachePeers5 = ((RMICacheManagerPeerListener) manager5.getCachePeerListener("RMI")).listBoundRMICachePeers();
         assertEquals(1, boundCachePeers5.length);
->>>>>>> f78bfa11
         assertEquals(cachePeers5.size(), boundCachePeers5.length);
     }
 
@@ -295,21 +253,13 @@
     public void testBoundListenerPeersAfterDefaultCacheAdd() throws RemoteException {
 
         String[] boundCachePeers = ((RMICacheManagerPeerListener) manager1.getCachePeerListener("RMI")).listBoundRMICachePeers();
-<<<<<<< HEAD
-        assertEquals(5, boundCachePeers.length);
-=======
         assertEquals(1, boundCachePeers.length);
->>>>>>> f78bfa11
         validateBoundCachePeer(boundCachePeers);
 
         //Add from default which is has a CacheReplicator configured.
         manager1.addCache("fromDefaultCache");
         boundCachePeers = ((RMICacheManagerPeerListener) manager1.getCachePeerListener("RMI")).listBoundRMICachePeers();
-<<<<<<< HEAD
-        assertEquals(6, boundCachePeers.length);
-=======
         assertEquals(2, boundCachePeers.length);
->>>>>>> f78bfa11
         validateBoundCachePeer(boundCachePeers);
     }
 
@@ -320,11 +270,7 @@
     public void testBoundListenerPeersAfterProgrammaticCacheAdd() throws RemoteException {
 
         String[] boundCachePeers = ((RMICacheManagerPeerListener) manager1.getCachePeerListener("RMI")).listBoundRMICachePeers();
-<<<<<<< HEAD
-        assertEquals(5, boundCachePeers.length);
-=======
         assertEquals(1, boundCachePeers.length);
->>>>>>> f78bfa11
         validateBoundCachePeer(boundCachePeers);
 
         //Add from default which is has a CacheReplicator configured.
@@ -337,11 +283,7 @@
 
         manager1.addCache(cache);
         boundCachePeers = ((RMICacheManagerPeerListener) manager1.getCachePeerListener("RMI")).listBoundRMICachePeers();
-<<<<<<< HEAD
-        assertEquals(6, boundCachePeers.length);
-=======
         assertEquals(2, boundCachePeers.length);
->>>>>>> f78bfa11
         validateBoundCachePeer(boundCachePeers);
     }
 
@@ -351,21 +293,13 @@
     @Test
     public void testBoundListenerPeersAfterCacheRemove() throws RemoteException {
         String[] boundCachePeers = ((RMICacheManagerPeerListener) manager1.getCachePeerListener("RMI")).listBoundRMICachePeers();
-<<<<<<< HEAD
-        assertEquals(5, boundCachePeers.length);
-=======
         assertEquals(1, boundCachePeers.length);
->>>>>>> f78bfa11
         validateBoundCachePeer(boundCachePeers);
 
         //Remove a replicated cache
         manager1.removeCache("asynchronousCache");
         boundCachePeers = ((RMICacheManagerPeerListener) manager1.getCachePeerListener("RMI")).listBoundRMICachePeers();
-<<<<<<< HEAD
-        assertEquals(4, boundCachePeers.length);
-=======
         assertEquals(0, boundCachePeers.length);
->>>>>>> f78bfa11
         validateBoundCachePeer(boundCachePeers);
     }
 
@@ -385,11 +319,7 @@
     public void testListenerShutsdown() {
         CacheManagerPeerListener cachePeerListener = manager1.getCachePeerListener("RMI");
         List cachePeers1 = cachePeerListener.getBoundCachePeers();
-<<<<<<< HEAD
-        assertEquals(5, cachePeers1.size());
-=======
         assertEquals(1, cachePeers1.size());
->>>>>>> f78bfa11
         assertEquals(Status.STATUS_ALIVE, cachePeerListener.getStatus());
 
         manager1.shutdown();
