/**
 *  Copyright Terracotta, Inc.
 *
 *  Licensed under the Apache License, Version 2.0 (the "License");
 *  you may not use this file except in compliance with the License.
 *  You may obtain a copy of the License at
 *
 *      http://www.apache.org/licenses/LICENSE-2.0
 *
 *  Unless required by applicable law or agreed to in writing, software
 *  distributed under the License is distributed on an "AS IS" BASIS,
 *  WITHOUT WARRANTIES OR CONDITIONS OF ANY KIND, either express or implied.
 *  See the License for the specific language governing permissions and
 *  limitations under the License.
 */

package net.sf.ehcache;

import java.util.concurrent.ExecutionException;
import net.sf.ehcache.statistics.FlatStatistics;
import net.sf.ehcache.statistics.StatisticsPlaceholder;
import net.sf.ehcache.statistics.extended.ExtendedStatistics.Statistic;
import net.sf.ehcache.store.disk.DiskStoreHelper;

import org.junit.Test;
import org.slf4j.Logger;
import org.slf4j.LoggerFactory;

import static org.junit.Assert.fail;
import static org.hamcrest.core.Is.*;
import static org.hamcrest.core.IsNot.*;
import static org.hamcrest.core.IsNull.*;
import static org.junit.Assert.assertEquals;
import static org.junit.Assert.assertNotNull;
import static org.junit.Assert.assertThat;
import static org.junit.Assert.assertTrue;

/**
 * Tests for the statistics class
 *
 * @author Greg Luck
 * @version $Id$
 */
public class StatisticsTest extends AbstractCacheTest {

    private static final Logger LOG = LoggerFactory.getLogger(StatisticsTest.class.getName());

    /**
     * Test statistics directly from Statistics Object
     */
    @Test
    public void testStatisticsFromStatisticsObject() throws InterruptedException, ExecutionException {
        // Set size so the second element overflows to disk.
        Cache cache = new Cache("test", 1, true, false, 5, 2);
        cache.getCacheConfiguration().setMaxEntriesLocalDisk(2);
        manager.addCache(cache);

        cache.getStatistics().setStatisticsEnabled(true);

        cache.put(new Element("key1", "value1"));
        cache.put(new Element("key2", "value1"));

        // allow disk write thread to complete
        DiskStoreHelper.flushAllEntriesToDisk(cache).get();

<<<<<<< HEAD
        assertThat(cache.get("key1"), notNullValue());
        assertThat(cache.get("key2"), notNullValue());
=======
        cache.get("key2");
        cache.get("key1");
>>>>>>> 12cd9b72

        FlatStatistics statistics = cache.getStatistics();
        assertEquals(2, statistics.cacheHitCount());
        assertEquals(1, statistics.diskHitCount());
        assertEquals(1, statistics.localHeapHitCount());
        assertEquals(0, statistics.cacheMissCount());
        assertEquals(2, statistics.getSize());
        assertEquals(1, statistics.getLocalHeapSize());
        assertEquals(2, statistics.getLocalDiskSize());

        // key 2 should now be in the MemoryStore
<<<<<<< HEAD
        assertThat(cache.get("key2"), notNullValue());
=======
        cache.get("key1");
>>>>>>> 12cd9b72

        assertEquals(3, statistics.cacheHitCount());
        assertEquals(1, statistics.diskHitCount());
        assertEquals(2, statistics.localHeapHitCount());
        assertEquals(0, statistics.cacheMissCount());

        // Let the idle expire
        Thread.sleep(6000);

        // key 1 should now be expired
        assertThat(cache.get("key1"), nullValue());
        assertEquals(3, statistics.cacheHitCount());
        assertEquals(2, statistics.diskHitCount());
        assertEquals(2, statistics.localHeapHitCount());
        assertEquals(1, statistics.cacheMissCount());

        // key 2 should also be expired
        assertThat(cache.get("key2"), nullValue());
        assertEquals(3, statistics.cacheHitCount());
        assertEquals(3, statistics.diskHitCount());
        assertEquals(2, statistics.localHeapHitCount());
        assertEquals(2, statistics.cacheMissCount());

        assertNotNull(statistics.toString());
    }

    /**
<<<<<<< HEAD
=======
     * Test statistics directly from Statistics Object
     */
    @Test
    public void testClearStatistics() throws InterruptedException {
        // Set size so the second element overflows to disk.
        Cache cache = new Cache("test", 1, true, false, 5, 2);
        manager.addCache(cache);

        cache.setStatisticsEnabled(true);

        cache.put(new Element("key1", "value1"));
        cache.put(new Element("key2", "value1"));

        // allow disk write thread to complete
        Thread.sleep(100);

        cache.get("key2");
        cache.get("key1");

        Statistics statistics = cache.getStatistics();
        assertEquals(2, statistics.getCacheHits());
        assertEquals(1, statistics.getOnDiskHits());
        assertEquals(1, statistics.getInMemoryHits());
        assertEquals(0, statistics.getCacheMisses());

        // clear stats
        statistics.clearStatistics();
        statistics = cache.getStatistics();
        assertEquals(0, statistics.getCacheHits());
        assertEquals(0, statistics.getOnDiskHits());
        assertEquals(0, statistics.getInMemoryHits());
        assertEquals(0, statistics.getCacheMisses());
    }

    /**
>>>>>>> 12cd9b72
     * CacheStatistics should always be sensible when the cache has not started.
     */
    @Test
    public void testCacheStatisticsDegradesElegantlyWhenCacheDisposed() {
        Cache cache = new Cache("test", 1, true, false, 5, 2);
        try {
            cache.getStatistics();
            fail();
        } catch (IllegalStateException e) {
            assertEquals("The test Cache is not alive (STATUS_UNINITIALISED)", e.getMessage());
        }

    }

    /**
<<<<<<< HEAD
=======
     * We want to be able to use Statistics as a value object.
     * We need to do some magic with the refernence held to Cache
     */
    @Test
    public void testSerialization() throws IOException, ClassNotFoundException, InterruptedException {
        Cache cache = new Cache("test", 1, true, false, 5, 2);
        manager.addCache(cache);

        cache.setStatisticsEnabled(true);

        cache.put(new Element("key1", "value1"));
        cache.put(new Element("key2", "value1"));

        // allow disk write thread to complete
        Thread.sleep(100);

        cache.get("key2");
        cache.get("key1");

        Statistics statistics = cache.getStatistics();
        assertEquals("test", statistics.getAssociatedCacheName());
        assertEquals(2, statistics.getCacheHits());
        assertEquals(1, statistics.getOnDiskHits());
        assertEquals(1, statistics.getInMemoryHits());
        assertEquals(0, statistics.getCacheMisses());
        assertEquals(Statistics.STATISTICS_ACCURACY_BEST_EFFORT, statistics
                .getStatisticsAccuracy());
        statistics.clearStatistics();

        ByteArrayOutputStream bout = new ByteArrayOutputStream();
        ObjectOutputStream oos = new ObjectOutputStream(bout);
        oos.writeObject(statistics);
        byte[] serializedValue = bout.toByteArray();
        oos.close();
        Statistics afterDeserializationStatistics = null;
        ByteArrayInputStream bin = new ByteArrayInputStream(serializedValue);
        ObjectInputStream ois = new ObjectInputStream(bin);
        afterDeserializationStatistics = (Statistics) ois.readObject();
        ois.close();

        // Check after Serialization
        assertEquals("test", afterDeserializationStatistics.getAssociatedCacheName());
        assertEquals(2, afterDeserializationStatistics.getCacheHits());
        assertEquals(1, afterDeserializationStatistics.getOnDiskHits());
        assertEquals(1, afterDeserializationStatistics.getInMemoryHits());
        assertEquals(0, afterDeserializationStatistics.getCacheMisses());
        assertEquals(Statistics.STATISTICS_ACCURACY_BEST_EFFORT, statistics
                .getStatisticsAccuracy());
        statistics.clearStatistics();

    }

    /**
>>>>>>> 12cd9b72
     * Tests average get time
     */
    @Test
    public void testAverageGetTime() {
        Ehcache cache = new Cache("test", 0, true, false, 5, 2);
        manager.addCache(cache);

        StatisticsPlaceholder statistics = cache.getStatistics();
        Statistic<Double> averageGetTime = statistics.cacheGetOperation().latency().average();
        assertThat(averageGetTime.value(), is(Double.NaN));

        for (int i = 0; i < 10000; i++) {
            cache.put(new Element(Integer.valueOf(i), "value1"));
        }
        cache.put(new Element("key1", "value1"));
        cache.put(new Element("key2", "value1"));
        for (int i = 0; i < 110000; i++) {
            cache.get(Integer.valueOf(i));
        }

        assertThat(averageGetTime.value(), not(Double.NaN));
    }

    /**
     * Tests eviction statistics
     */
    @Test
    public void testEvictionStatistics() throws InterruptedException {
        // set to 0 to make it run slow
        Ehcache ehcache = new net.sf.ehcache.Cache("test", 10, false, false, 2, 2);
        manager.addCache(ehcache);

        StatisticsPlaceholder statistics = ehcache.getStatistics();
        assertEquals(0, statistics.cacheEvictedCount());

        for (int i = 0; i < 10000; i++) {
            ehcache.put(new Element("" + i, "value1"));
        }
        assertEquals(9990, statistics.cacheEvictedCount());

        Thread.sleep(2010);

        // expiries do not count
        assertEquals(9990, statistics.cacheEvictedCount());
    }
}<|MERGE_RESOLUTION|>--- conflicted
+++ resolved
@@ -63,13 +63,8 @@
         // allow disk write thread to complete
         DiskStoreHelper.flushAllEntriesToDisk(cache).get();
 
-<<<<<<< HEAD
-        assertThat(cache.get("key1"), notNullValue());
-        assertThat(cache.get("key2"), notNullValue());
-=======
         cache.get("key2");
         cache.get("key1");
->>>>>>> 12cd9b72
 
         FlatStatistics statistics = cache.getStatistics();
         assertEquals(2, statistics.cacheHitCount());
@@ -81,11 +76,7 @@
         assertEquals(2, statistics.getLocalDiskSize());
 
         // key 2 should now be in the MemoryStore
-<<<<<<< HEAD
-        assertThat(cache.get("key2"), notNullValue());
-=======
         cache.get("key1");
->>>>>>> 12cd9b72
 
         assertEquals(3, statistics.cacheHitCount());
         assertEquals(1, statistics.diskHitCount());
@@ -113,44 +104,6 @@
     }
 
     /**
-<<<<<<< HEAD
-=======
-     * Test statistics directly from Statistics Object
-     */
-    @Test
-    public void testClearStatistics() throws InterruptedException {
-        // Set size so the second element overflows to disk.
-        Cache cache = new Cache("test", 1, true, false, 5, 2);
-        manager.addCache(cache);
-
-        cache.setStatisticsEnabled(true);
-
-        cache.put(new Element("key1", "value1"));
-        cache.put(new Element("key2", "value1"));
-
-        // allow disk write thread to complete
-        Thread.sleep(100);
-
-        cache.get("key2");
-        cache.get("key1");
-
-        Statistics statistics = cache.getStatistics();
-        assertEquals(2, statistics.getCacheHits());
-        assertEquals(1, statistics.getOnDiskHits());
-        assertEquals(1, statistics.getInMemoryHits());
-        assertEquals(0, statistics.getCacheMisses());
-
-        // clear stats
-        statistics.clearStatistics();
-        statistics = cache.getStatistics();
-        assertEquals(0, statistics.getCacheHits());
-        assertEquals(0, statistics.getOnDiskHits());
-        assertEquals(0, statistics.getInMemoryHits());
-        assertEquals(0, statistics.getCacheMisses());
-    }
-
-    /**
->>>>>>> 12cd9b72
      * CacheStatistics should always be sensible when the cache has not started.
      */
     @Test
@@ -166,62 +119,6 @@
     }
 
     /**
-<<<<<<< HEAD
-=======
-     * We want to be able to use Statistics as a value object.
-     * We need to do some magic with the refernence held to Cache
-     */
-    @Test
-    public void testSerialization() throws IOException, ClassNotFoundException, InterruptedException {
-        Cache cache = new Cache("test", 1, true, false, 5, 2);
-        manager.addCache(cache);
-
-        cache.setStatisticsEnabled(true);
-
-        cache.put(new Element("key1", "value1"));
-        cache.put(new Element("key2", "value1"));
-
-        // allow disk write thread to complete
-        Thread.sleep(100);
-
-        cache.get("key2");
-        cache.get("key1");
-
-        Statistics statistics = cache.getStatistics();
-        assertEquals("test", statistics.getAssociatedCacheName());
-        assertEquals(2, statistics.getCacheHits());
-        assertEquals(1, statistics.getOnDiskHits());
-        assertEquals(1, statistics.getInMemoryHits());
-        assertEquals(0, statistics.getCacheMisses());
-        assertEquals(Statistics.STATISTICS_ACCURACY_BEST_EFFORT, statistics
-                .getStatisticsAccuracy());
-        statistics.clearStatistics();
-
-        ByteArrayOutputStream bout = new ByteArrayOutputStream();
-        ObjectOutputStream oos = new ObjectOutputStream(bout);
-        oos.writeObject(statistics);
-        byte[] serializedValue = bout.toByteArray();
-        oos.close();
-        Statistics afterDeserializationStatistics = null;
-        ByteArrayInputStream bin = new ByteArrayInputStream(serializedValue);
-        ObjectInputStream ois = new ObjectInputStream(bin);
-        afterDeserializationStatistics = (Statistics) ois.readObject();
-        ois.close();
-
-        // Check after Serialization
-        assertEquals("test", afterDeserializationStatistics.getAssociatedCacheName());
-        assertEquals(2, afterDeserializationStatistics.getCacheHits());
-        assertEquals(1, afterDeserializationStatistics.getOnDiskHits());
-        assertEquals(1, afterDeserializationStatistics.getInMemoryHits());
-        assertEquals(0, afterDeserializationStatistics.getCacheMisses());
-        assertEquals(Statistics.STATISTICS_ACCURACY_BEST_EFFORT, statistics
-                .getStatisticsAccuracy());
-        statistics.clearStatistics();
-
-    }
-
-    /**
->>>>>>> 12cd9b72
      * Tests average get time
      */
     @Test
