--- conflicted
+++ resolved
@@ -1070,11 +1070,7 @@
         } catch (AssertionError e) {
             //eviction failure
             System.err.println(e + " - likely eviction failure: checking memory store");
-<<<<<<< HEAD
-            assertEquals(2, cache.getStatistics().getLocalHeapSize());
-=======
-            assertEquals(1, cache.getMemoryStoreSize());
->>>>>>> 12cd9b72
+            assertEquals(1, cache.getStatistics().getLocalHeapSize());
         }
         Element nullValueElement = cache.get(object2);
         assertNull(nullValueElement.getValue());
@@ -1309,14 +1305,9 @@
         flushDiskStore(cache);
 
         assertThat(cache.getSize(), lessThanOrEqualTo(10000));
-<<<<<<< HEAD
         assertThat(cache.getStatistics().getLocalHeapSize(), lessThanOrEqualTo(10000L));
-        assertThat(cache.getStatistics().getLocalDiskSize(), lessThanOrEqualTo(1000L));
-=======
-        assertThat(cache.getMemoryStoreSize(), lessThanOrEqualTo(10000L));
         // TODO Lower tier will _never_ be smaller than higher ones now
-//        assertThat(cache.getDiskStoreSize(), lessThanOrEqualTo(1000));
->>>>>>> 12cd9b72
+//        assertThat(cache.getStatistics().getLocalDiskSize(), lessThanOrEqualTo(1000L));
 
         //NonSerializable
         flushDiskStore(cache);
@@ -1325,16 +1316,10 @@
         flushDiskStore(cache);
 
         int size = cache.getSize();
-<<<<<<< HEAD
         assertThat(size, lessThanOrEqualTo(10000));
         assertThat(cache.getStatistics().getLocalHeapSize(), lessThanOrEqualTo(10000L));
-        assertThat(cache.getStatistics().getLocalDiskSize(), lessThanOrEqualTo(1000L));
-=======
-        assertThat(cache.getMemoryStoreSize(), lessThanOrEqualTo(10000L));
-        assertThat(size, lessThanOrEqualTo(10000));
         // TODO Lower tier will _never_ be smaller than higher ones now
-//        assertThat(cache.getDiskStoreSize(), lessThanOrEqualTo(1000));
->>>>>>> 12cd9b72
+//        assertThat(cache.getStatistics().getLocalDiskSize(), lessThanOrEqualTo(1000L));
 
         if(cache.remove("key4")) {
             size--;
@@ -1721,11 +1706,7 @@
         cache.remove("key4");
         RetryAssert.assertBy(1, TimeUnit.SECONDS, new GetCacheDiskSize(cache), is(3L));
         assertEquals(3, cache.getSize());
-<<<<<<< HEAD
-        assertEquals(1, cache.getStatistics().getLocalHeapSize());
-=======
-        assertEquals(0, cache.getMemoryStoreSize());
->>>>>>> 12cd9b72
+        assertEquals(0, cache.getStatistics().getLocalHeapSize());
 
         // remove key1 element
         cache.remove("key1");
