package net.sf.ehcache.transaction.local;

import net.sf.ehcache.CacheManager;
import net.sf.ehcache.Ehcache;
import net.sf.ehcache.Element;
import net.sf.ehcache.TransactionController;
import net.sf.ehcache.config.CacheConfiguration;
import net.sf.ehcache.store.DefaultElementValueComparator;
import net.sf.ehcache.store.ElementValueComparator;
<<<<<<< HEAD
=======
import net.sf.ehcache.store.Store;
import net.sf.ehcache.store.TxCopyingCacheStore;
import net.sf.ehcache.store.compound.ReadWriteSerializationCopyStrategy;
import net.sf.ehcache.transaction.AbstractTransactionStore;
>>>>>>> 5cd9b7b8
import net.sf.ehcache.transaction.DeadLockException;
import net.sf.ehcache.transaction.TransactionException;
import net.sf.ehcache.transaction.TransactionInterruptedException;
import net.sf.ehcache.transaction.TransactionTimeoutException;
import net.sf.ehcache.transaction.TxStoreHelper;

import java.util.Arrays;
import java.util.concurrent.CyclicBarrier;
import java.util.concurrent.TimeUnit;
import java.util.concurrent.atomic.AtomicBoolean;

import junit.framework.AssertionFailedError;
import junit.framework.TestCase;

/**
 * @author lorban
 */
public class LocalTransactionTest extends TestCase {

    private final ElementValueComparator elementValueComparator = new DefaultElementValueComparator(new CacheConfiguration().copyOnRead(true).copyOnWrite(false));
    private CacheManager cacheManager;
    private Ehcache cache1;
    private Ehcache cache2;
    private TransactionController transactionController;

    @Override
    protected void setUp() throws Exception {
        cacheManager = new CacheManager(LocalTransactionTest.class.getResourceAsStream("/ehcache-tx-local.xml"));
        transactionController = cacheManager.getTransactionController();
        transactionController.begin();
        cache1 = cacheManager.getEhcache("txCache1");
        cache1.removeAll();
        cache2 = cacheManager.getEhcache("txCache2");
        cache2.removeAll();
        transactionController.commit();
    }

    @Override
    protected void tearDown() throws Exception {
        if (transactionController.getCurrentTransactionContext() != null) {
            transactionController.rollback();
        }
        cacheManager.shutdown();
    }

  public void testTransactionContextLifeCycle() throws Exception {
        assertNull(transactionController.getCurrentTransactionContext());
        transactionController.begin();
        try {
            transactionController.begin();
            fail("expected TransactionException");
        } catch (TransactionException e) {
            // expected
        }
        assertNotNull(transactionController.getCurrentTransactionContext());
        transactionController.commit();
        try {
            transactionController.commit();
            fail("expected TransactionException");
        } catch (Exception e) {
            // expected
        }
        try {
            transactionController.rollback();
            fail("expected TransactionException");
        } catch (Exception e) {
            // expected
        }
        assertNull(transactionController.getCurrentTransactionContext());
    }

    public void testInterruption() throws Exception {
        transactionController.begin();
        Thread.currentThread().interrupt();
        try {
            cache1.get(1);
            fail("expected TransactionInterruptedException");
        } catch (TransactionInterruptedException e) {
            // expected
        }

        // make sure interrupted status got cleared
        cache1.get(1);

        cache1.put(new Element(1, "one"));

        final CyclicBarrier barrier = new CyclicBarrier(2);
        TxThread tx2 = new TxThread() {
            @Override
            public void exec() throws Exception {
                transactionController.begin();

                // awake tx1
                barrier.await();
                try {
                    cache1.put(new Element(1, "one#tx2"));
                } catch (TransactionInterruptedException e) {
                    // expected
                }

                transactionController.commit();
            }
        };
        tx2.start();

        barrier.await();
        tx2.interrupt();

        tx2.join();
        tx2.assertNotFailed();

        transactionController.commit();
    }

    public void testTimeout() throws Exception {
        transactionController.setDefaultTransactionTimeout(1);
        transactionController.begin();

        cache1.put(new Element(1, "one"));

        Thread.sleep(1500);

        try {
            cache1.get(1);
            fail("expected TransactionTimeoutException");
        } catch (TransactionTimeoutException e) {
            // expected
        }

        try {
            cache1.getQuiet(1);
            fail("expected TransactionTimeoutException");
        } catch (TransactionTimeoutException e) {
            // expected
        }

        try {
            cache1.getKeys();
            fail("expected TransactionTimeoutException");
        } catch (TransactionTimeoutException e) {
            // expected
        }

        try {
            cache1.getSize();
            fail("expected TransactionTimeoutException");
        } catch (TransactionTimeoutException e) {
            // expected
        }

        try {
            cache1.removeAll();
            fail("expected TransactionTimeoutException");
        } catch (TransactionTimeoutException e) {
            // expected
        }

        try {
            cache1.put(new Element(2, "two"));
            fail("expected TransactionTimeoutException");
        } catch (TransactionTimeoutException e) {
            // expected
        }

        try {
            cache1.remove(1);
            fail("expected TransactionTimeoutException");
        } catch (TransactionTimeoutException e) {
            // expected
        }

        transactionController.rollback();
    }

    public void testDefaultTimeout() throws Exception {
        transactionController.setDefaultTransactionTimeout(1);
        transactionController.begin();

        Thread.sleep(1500);

        try {
            transactionController.commit();
            fail("expected TransactionTimeoutException");
        } catch (TransactionTimeoutException e) {
            // expected
        }
    }

    public void testTimeoutInsteadOfDeadlock() throws Exception {
        final CyclicBarrier barrier = new CyclicBarrier(2);
        transactionController.begin(1);

        TxThread tx2 = new TxThread() {
            @Override
            public void exec() throws Exception {
                transactionController.begin();

                cache1.put(new Element(1, "one"));
                barrier.await();
                // sleep more than TX1's timeout
                Thread.sleep(1500);

                transactionController.commit();
            }
        };
        tx2.start();

        // wait for TX2 to lock key 1
        barrier.await();

        try {
            cache1.put(new Element(1, "one"));
            fail("expected TransactionTimeoutException");
        } catch (TransactionTimeoutException e) {
            // expected
        }

        transactionController.rollback();

        tx2.join();
        tx2.assertNotFailed();
    }

    public void testCopyOnRead() throws Exception {
        transactionController.begin();
        Object putValue = new Object[]{"one#1"};
        cache1.put(new Element(1, putValue));

        Element one = cache1.get(1);
        Object getValue = one.getObjectValue();

        assertFalse(putValue == getValue);
        transactionController.commit();
    }

    public void testCopyOnWrite() throws Exception {
        transactionController.begin();
        Object[] putValue = new Object[]{"one#1"};
        cache1.put(new Element(1, putValue));
        putValue[0] = "one#2";

        Element one = cache1.get(1);
        Object[] getValue = (Object[]) one.getObjectValue();

        assertEquals("one#1", getValue[0]);
        transactionController.commit();
    }

  public void testTwoPuts() throws Exception {
        transactionController.begin();
        cache1.put(new Element(1, new Object[]{"one#1"}));
        transactionController.commit();

        transactionController.begin();
        cache1.put(new Element(1, new Object[]{"one#2"}));
        transactionController.commit();
    }

    public void testTwoCaches() throws Exception {
        transactionController.begin();

        cache1.put(new Element(1, "one"));
        cache2.put(new Element(1, "one"));

        TxThread tx2 = new TxThread() {
            @Override
            public void exec() {
                transactionController.begin();

                assertNull(cache1.get(1));
                assertNull(cache2.get(1));

                transactionController.commit();
            }
        };
        tx2.start();
        tx2.join();
        tx2.assertNotFailed();

        transactionController.commit();
    }


    public void testPut() throws Exception {
        transactionController.begin();

        cache1.put(new Element(1, "one"));

        assertEquals(new Element(1, "one"), cache1.get(1));

        TxThread tx2 = new TxThread() {
            @Override
            public void exec() {
                transactionController.begin();

                assertNull(cache1.get(1));

                transactionController.commit();
            }
        };
        tx2.start();
        tx2.join();
        tx2.assertNotFailed();

        transactionController.commit();

        transactionController.begin();
        assertTrue(elementValueComparator.equals(new Element(1, "one"), cache1.get(1)));
        transactionController.commit();

        TxThread tx3 = new TxThread() {
            @Override
            public void exec() {
                transactionController.begin();

                assertTrue(elementValueComparator.equals(new Element(1, "one"), cache1.get(1)));

                transactionController.commit();
            }
        };
        tx3.start();
        tx3.join();
        tx3.assertNotFailed();
    }

    public void testRemove() throws Exception {
        transactionController.begin();
        cache1.put(new Element(1, "one"));
        transactionController.commit();

        transactionController.begin();

        assertTrue(elementValueComparator.equals(new Element(1, "one"), cache1.get(1)));
        cache1.put(new Element(2, "two"));
        assertTrue(cache1.remove(1));
        assertNull(cache1.get(1));
        assertTrue(elementValueComparator.equals(new Element(2, "two"), cache1.get(2)));


        TxThread tx2 = new TxThread() {
            @Override
            public void exec() {
                transactionController.begin(1);

                assertTrue(elementValueComparator.equals(new Element(1, "one"), cache1.get(1)));

                try {
                    cache1.remove(1);
                    fail("expected TransactionTimeoutException");
                } catch (TransactionTimeoutException e) {
                    // expected
                }

                transactionController.rollback();
            }
        };
        tx2.start();
        tx2.join();
        tx2.assertNotFailed();

        transactionController.commit();

        transactionController.begin();
        assertNull(cache1.get(1));
        assertTrue(elementValueComparator.equals(new Element(2, "two"), cache1.get(2)));
        transactionController.commit();
    }

    public void testRollback() throws Exception {
        transactionController.begin();
        cache1.put(new Element(1, "one"));
        transactionController.rollback();

        transactionController.begin();
        assertNull(cache1.get(1));
        transactionController.rollback();
    }

    public void testRollbackOnly() throws Exception {
        transactionController.begin();

        cache1.put(new Element(1, "one"));

        transactionController.setRollbackOnly();
        try {
            transactionController.commit();
            fail("expected TransactionException");
        } catch (TransactionException e) {
            // expected
        }

        transactionController.begin();

        assertNull(cache1.get(1));

        transactionController.commit();
    }

    public void testTwoConcurrentUpdates() throws Exception {
        final CyclicBarrier barrier = new CyclicBarrier(2);
        final long WAIT_TIME = 1500;
        final long ERROR_MARGIN = 200;
        final long[] times = new long[2];

        //TX 0
        transactionController.begin();

        cache1.put(new Element(1, "tx1-one"));

        TxThread tx2 = new TxThread() {
            @Override
            public void exec() throws Exception {
                //TX 1
                transactionController.begin(4);

                times[0] = TimeUnit.MILLISECONDS.convert(System.nanoTime(), TimeUnit.NANOSECONDS);
                cache1.put(new Element(1, "tx2-one"));
                times[1] = TimeUnit.MILLISECONDS.convert(System.nanoTime(), TimeUnit.NANOSECONDS);

                barrier.await();

                //TX 1
                transactionController.commit();
            }
        };
        tx2.start();
        tx2.join(WAIT_TIME);

        //TX 0
        transactionController.commit();

        //TX 2
        transactionController.begin();
        assertTrue(elementValueComparator.equals(new Element(1, "tx1-one"), cache1.get(1)));
        //TX 2
        transactionController.commit();

        barrier.await();
        tx2.join();
        tx2.assertNotFailed();

        assertTrue("expected TX1 to be on hold for more than " + WAIT_TIME + "ms, waited: " + (times[1] - times[0]), times[1] - times[0]
                >= (WAIT_TIME - ERROR_MARGIN));

        // TX 3
        transactionController.begin();
        assertTrue(elementValueComparator.equals(new Element(1, "tx2-one"), cache1.get(1)));
        // TX 3
        transactionController.commit();
    }

    public void testDeadlock() throws Exception {
        final String[] losingTx = new String[1];

        transactionController.begin(2);

        cache1.put(new Element(1, "tx1-one"));

        final CyclicBarrier barrier1 = new CyclicBarrier(2);
        final CyclicBarrier barrier2 = new CyclicBarrier(2);
        TxThread tx2 = new TxThread() {
            @Override
            public void exec() throws Exception {
                transactionController.begin();

                cache1.put(new Element(2, "tx2-two"));

                // awake tx1
                barrier1.await();
                barrier2.await();

                try {
                    cache1.put(new Element(1, "tx2-one"));

                    cache1.put(new Element("tx2", ""));

                    transactionController.commit();
                } catch (DeadLockException e) {
                    losingTx[0] = "tx2";
                    transactionController.rollback();
                }
            }
        };
        tx2.start();
        barrier1.await();

        try {
            cache1.put(new Element(2, "tx1-two"));

            cache1.put(new Element("tx1", ""));

            transactionController.commit();
        } catch (DeadLockException e) {
            losingTx[0] = "tx1";
            transactionController.rollback();
        }

        // awake tx2
        barrier2.await();
        tx2.join();
        tx2.assertNotFailed();


        transactionController.begin();
        Element el1 = cache1.get(1);
        Element el2 = cache1.get(2);

        // make sure one TX lost
        assertNotNull(losingTx[0]);

        // make sure both elements are from the same TX
        String el1TxName = ((String) el1.getValue()).substring(0, 3);
        String el2TxName = ((String) el2.getValue()).substring(0, 3);
        assertEquals(el1TxName, el2TxName);

        // make sure the winning TX could insert its unique element
        String winningTx = losingTx[0].equals("tx1") ? "tx2" : "tx1";
        assertNotNull(cache1.get(winningTx));

        // make sure the losing TX could NOT insert its unique element
        assertNull(cache1.get(losingTx[0]));

        transactionController.commit();
    }

    public void testGetKeys() throws Exception {
        transactionController.begin();

        cache1.put(new Element(1, "one"));
        assertEquals(1, cache1.getKeys().size());
        assertTrue(cache1.getKeys().containsAll(Arrays.asList(1)));

        cache1.put(new Element(2, "two"));
        assertEquals(2, cache1.getKeys().size());
        assertTrue(cache1.getKeys().containsAll(Arrays.asList(1, 2)));

        cache1.remove(1);
        assertEquals(1, cache1.getKeys().size());
        assertTrue(cache1.getKeys().containsAll(Arrays.asList(2)));

        transactionController.commit();


        transactionController.begin();

        cache1.put(new Element(1, "one"));

        final AtomicBoolean tx2Success = new AtomicBoolean(false);
        TxThread tx2 = new TxThread() {
            @Override
            public void exec() {
                transactionController.begin();

                assertEquals(1, cache1.getKeys().size());
                assertTrue(cache1.getKeys().containsAll(Arrays.asList(2)));

                transactionController.commit();
                tx2Success.set(true);
            }
        };
        tx2.start();
        tx2.join();
        tx2.assertNotFailed();

        transactionController.commit();
        assertTrue(tx2Success.get());
    }

    public void testRemoveAll() throws Exception {
        transactionController.begin();

        cache1.put(new Element(1, "one"));
        cache1.put(new Element(2, "two"));
        assertEquals(2, cache1.getSize());

        transactionController.commit();


        transactionController.begin();

        assertEquals(2, cache1.getSize());
        cache1.removeAll();
        assertEquals(0, cache1.getSize());

        final CyclicBarrier barrier = new CyclicBarrier(2);
        TxThread tx2 = new TxThread() {
            @Override
            public void exec() throws Exception {
                transactionController.begin();

                assertEquals(2, cache1.getSize());

                cache1.put(new Element(3, "three"));

                //wake up tx1
                barrier.await();
                barrier.await();

                transactionController.commit();
            }
        };
        tx2.start();
        barrier.await();
        assertEquals(0, cache1.getSize());

        // wake up tx2
        barrier.await();

        tx2.join();
        tx2.assertNotFailed();

        transactionController.commit();
    }

    public void testGetSize() throws Exception {
        transactionController.begin();
        assertEquals(0, cache1.getSize());
        cache1.put(new Element(1, "one"));
        cache1.put(new Element(2, "two"));
        assertEquals(2, cache1.getSize());

        TxThread tx2 = new TxThread() {
            @Override
            public void exec() {
                transactionController.begin();

                assertEquals(0, cache1.getSize());
                cache1.put(new Element(3, "three"));
                assertEquals(1, cache1.getSize());

                transactionController.commit();
            }
        };
        tx2.start();
        tx2.join();
        tx2.assertNotFailed();

        assertEquals(3, cache1.getSize());

        transactionController.commit();
    }

    public void testPutIfAbsent() throws Exception {
        transactionController.begin();
        assertNull(cache1.putIfAbsent(new Element(0, "zero")));
        transactionController.commit();

        transactionController.begin();
        assertNull(cache1.putIfAbsent(new Element(1, "one")));
        assertTrue(elementValueComparator.equals(new Element(1, "one"), cache1.putIfAbsent(new Element(1, "one#2"))));
        assertTrue(cache1.remove(1));
        assertNull(cache1.putIfAbsent(new Element(1, "one")));

        final CyclicBarrier barrier = new CyclicBarrier(2);
        TxThread tx2 = new TxThread() {
            @Override
            public void exec() throws Exception {
                transactionController.begin();

                assertTrue(elementValueComparator.equals(new Element(0, "zero"), cache1.putIfAbsent(new Element(0, "zero#2"))));

                assertEquals(1, cache1.getSize());
                cache1.put(new Element(2, "two"));
                assertEquals(2, cache1.getSize());

                // awake tx1
                barrier.await();
                assertTrue(elementValueComparator.equals(new Element(1, "one"), cache1.putIfAbsent(new Element(1, "one#tx2"))));

                transactionController.commit();
            }
        };
        tx2.start();
        barrier.await();

        assertEquals(2, cache1.getSize());
        assertNull(cache1.get(2));

        transactionController.commit();
        tx2.join();
        tx2.assertNotFailed();


        transactionController.begin();

        assertEquals(3, cache1.getSize());
        assertTrue(elementValueComparator.equals(new Element(0, "zero"), cache1.get(0)));
        assertTrue(elementValueComparator.equals(new Element(1, "one"), cache1.get(1)));
        assertTrue(elementValueComparator.equals(new Element(2, "two"), cache1.get(2)));

        transactionController.commit();
    }

    public void testRemoveElement() throws Exception {
        transactionController.begin();
        assertEquals(0, cache1.getSize());

        cache1.put(new Element(1, "one"));
        assertEquals(1, cache1.getSize());

        final CyclicBarrier barrier = new CyclicBarrier(2);
        TxThread tx2 = new TxThread() {
            @Override
            public void exec() throws Exception {
                transactionController.begin();

                // awake tx1
                barrier.await();
                assertTrue(cache1.removeElement(new Element(1, "one")));

                barrier.await();
                assertEquals(0, cache1.getSize());
                transactionController.commit();
            }
        };
        tx2.start();

        barrier.await();
        transactionController.commit();

        transactionController.begin();
        assertEquals(1, cache1.getSize());
        transactionController.commit();
        barrier.await(); // awake tx2

        tx2.join();
        tx2.assertNotFailed();

        transactionController.begin();
        assertEquals(0, cache1.getSize());
        assertFalse(cache1.removeElement(new Element(1, "one")));
        cache1.put(new Element(1, "one"));
        assertTrue(cache1.removeElement(new Element(1, "one")));
        transactionController.commit();
    }

    public void testReplace() throws Exception {
        transactionController.begin();

        assertNull(cache1.replace(new Element(1, "one")));
        cache1.put(new Element(1, "one"));
        assertTrue(elementValueComparator.equals(new Element(1, "one"), cache1.replace(new Element(1, "one#2"))));
        assertTrue(elementValueComparator.equals(new Element(1, "one#2"), cache1.replace(new Element(1, "one#3"))));

        assertTrue(elementValueComparator.equals(new Element(1, "one#3"), cache1.get(1)));

        transactionController.commit();
    }

    public void testReplace2Args() throws Exception {
        transactionController.begin();

        assertFalse(cache1.replace(new Element(1, "one"), new Element(1, "one#2")));
        cache1.put(new Element(1, "one"));
        assertTrue(cache1.replace(new Element(1, "one"), new Element(1, "one#2")));
        assertFalse(cache1.replace(new Element(1, "one"), new Element(1, "one#3")));
        assertTrue(cache1.replace(new Element(1, "one#2"), new Element(1, "one")));

        assertTrue(elementValueComparator.equals(new Element(1, "one"), cache1.get(1)));

        transactionController.commit();
    }

    public void testMemoryOnly() throws Exception {
        Ehcache txCache = cacheManager.getEhcache("txCacheMemoryOnly");
        transactionController.begin();
        txCache.removeAll();
        transactionController.commit();

        transactionController.begin();
        txCache.put(new Element(1, "one"));
        assertEquals(new Element(1, "one"), txCache.get(1));
        assertEquals(1, txCache.getSize());

        txCache.put(new Element(2, "two"));
        assertEquals(new Element(2, "two"), txCache.get(2));
        assertEquals(2, txCache.getSize());
        transactionController.commit();

        transactionController.begin();
        assertEquals(new Element(1, "one"), txCache.get(1));
        assertEquals(new Element(2, "two"), txCache.get(2));

        txCache.put(new Element(1, "one#2"));
        txCache.put(new Element(2, "two#2"));

        assertEquals(new Element(1, "one#2"), txCache.get(1));
        assertEquals(new Element(2, "two#2"), txCache.get(2));
        assertNull(txCache.get(3));
        assertEquals(2, txCache.getSize());
        transactionController.commit();

        transactionController.begin();
        assertEquals(new Element(1, "one#2"), txCache.get(1));
        assertEquals(new Element(2, "two#2"), txCache.get(2));
        transactionController.commit();
    }

    public void testPersistent() throws Exception {
        Ehcache txCachePersistent = cacheManager.getEhcache("txCachePersistent");
        transactionController.begin();
        txCachePersistent.removeAll();
        transactionController.commit();

        transactionController.begin();
        txCachePersistent.put(new Element(1, "one"));
        assertEquals(new Element(1, "one"), txCachePersistent.get(1));
        assertEquals(1, txCachePersistent.getSize());

        txCachePersistent.put(new Element(2, "two"));
        assertEquals(new Element(2, "two"), txCachePersistent.get(2));
        assertEquals(2, txCachePersistent.getSize());
        transactionController.commit();

        transactionController.begin();
        assertEquals(new Element(1, "one"), txCachePersistent.get(1));
        assertEquals(new Element(2, "two"), txCachePersistent.get(2));

        txCachePersistent.put(new Element(1, "one#2"));
        txCachePersistent.put(new Element(2, "two#2"));

        assertEquals(new Element(1, "one#2"), txCachePersistent.get(1));
        assertEquals(new Element(2, "two#2"), txCachePersistent.get(2));
        assertNull(txCachePersistent.get(3));
        assertEquals(2, txCachePersistent.getSize());
        transactionController.commit();

        transactionController.begin();
        assertEquals(new Element(1, "one#2"), txCachePersistent.get(1));
        assertEquals(new Element(2, "two#2"), txCachePersistent.get(2));
        transactionController.commit();
    }

    public void testOverflow() throws Exception {
        final Ehcache txCacheOverflow = cacheManager.getEhcache("txCacheOverflow");

        transactionController.begin();
        txCacheOverflow.put(new Element(1, "one"));
        assertEquals(new Element(1, "one"), txCacheOverflow.get(1));
        assertEquals(1, txCacheOverflow.getSize());

        txCacheOverflow.put(new Element(2, "two"));
        assertEquals(new Element(2, "two"), txCacheOverflow.get(2));
        assertEquals(2, txCacheOverflow.getSize());
        transactionController.commit();

        transactionController.begin();
        assertEquals(new Element(1, "one"), txCacheOverflow.get(1));
        assertEquals(new Element(2, "two"), txCacheOverflow.get(2));

        txCacheOverflow.put(new Element(1, "one#2"));
        txCacheOverflow.put(new Element(2, "two#2"));

        assertEquals(new Element(1, "one#2"), txCacheOverflow.get(1));
        assertEquals(new Element(2, "two#2"), txCacheOverflow.get(2));
        assertNull(txCacheOverflow.get(3));
        assertEquals(2, txCacheOverflow.getSize());
        transactionController.commit();

        transactionController.begin();
        assertEquals(new Element(1, "one#2"), txCacheOverflow.get(1));
        assertEquals(new Element(2, "two#2"), txCacheOverflow.get(2));
        transactionController.commit();
    }

<<<<<<< HEAD
=======
    public void testGetOldElementFromStore() {
        Cache txCache = cacheManager.getCache("txCacheMemoryOnly");

        CacheStoreHelper cacheStoreHelper = new CacheStoreHelper(txCache);
        TxCopyingCacheStore store = (TxCopyingCacheStore)cacheStoreHelper.getStore();

        transactionController.begin();
        txCache.removeAll();
        transactionController.commit();

        Element one = new Element(1, "one");
        transactionController.begin();
        txCache.put(one);
        txCache.put(new Element(2, "two"));
        transactionController.commit();

        Element oneUp = new Element(1, "oneUp");
        transactionController.begin();
        txCache.put(oneUp);
        assertEquals(one, store.getOldElement(1));
        transactionController.commit();

        assertEquals(oneUp, store.getOldElement(1));
    }

    public void testEvictedElementDoesNotGetCommitted() throws Exception {
        final Cache txCache = cacheManager.getCache("txCacheMemoryOnly");
        CacheStoreHelper cacheStoreHelper = new CacheStoreHelper(txCache);
        TxCopyingCacheStore store = (TxCopyingCacheStore)cacheStoreHelper.getStore();
        Store underlyingStore = TxStoreHelper.getUnderlyingStore((AbstractTransactionStore)store.getUnderlyingStore());

        transactionController.begin();
        txCache.removeAll();
        transactionController.commit();

        transactionController.begin();
        txCache.put(new Element(1, "one"));
        underlyingStore.remove(1); // evict element
        transactionController.commit();

        transactionController.begin();
        assertNull(txCache.getQuiet(1));
        transactionController.commit();
    }

    public void testEvictedAndReplacedElementDoesNotGetCommitted() throws Exception {
        final Cache txCache = cacheManager.getCache("txCacheMemoryOnly");
        CacheStoreHelper cacheStoreHelper = new CacheStoreHelper(txCache);
        TxCopyingCacheStore store = (TxCopyingCacheStore)cacheStoreHelper.getStore();
        Store underlyingStore = TxStoreHelper.getUnderlyingStore((AbstractTransactionStore)store.getUnderlyingStore());

        transactionController.begin();
        txCache.removeAll();
        transactionController.commit();

        transactionController.begin();
        txCache.put(new Element(1, "one"));

        // emulate eviction and commit of another TX
        underlyingStore.put(new ReadWriteSerializationCopyStrategy()
            .copyForWrite(new Element(1, "one#replaced"), getClass().getClassLoader()));

        transactionController.commit();

        transactionController.begin();
        assertEquals("one#replaced", txCache.getQuiet(1).getObjectValue());
        transactionController.commit();
    }

    public void testCommitEvictedElementsDoesNotCommitForeignTransactionElement() throws Exception {
        final Cache txCache = cacheManager.getCache("txCacheMemoryOnly");

        CacheStoreHelper cacheStoreHelper = new CacheStoreHelper(txCache);
        TxCopyingCacheStore store = (TxCopyingCacheStore)cacheStoreHelper.getStore();
        Store underlyingStore = TxStoreHelper.getUnderlyingStore((AbstractTransactionStore)store.getUnderlyingStore());


        transactionController.begin();
        txCache.removeAll();
        transactionController.commit();

        transactionController.begin();
        txCache.put(new Element(1, "one#1"));
        underlyingStore.remove(1); // evict element
        final CyclicBarrier barrier = new CyclicBarrier(2);
        TxThread t = new TxThread() {
            @Override
            public void exec() throws Exception {
                transactionController.begin();
                txCache.put(new Element(1, "one#2"));

                barrier.await(); // unblock TX1
                barrier.await(); // wait until TX1 unblocks us

                transactionController.rollback();
            }
        };
        t.start();
        t.assertNotFailed();
        barrier.await(); // wait until TX2 unblocks us
        transactionController.commit();
        barrier.await(); // unblock TX2
        t.join();

        transactionController.begin();
        // make sure TX1 did not commit TX2 changes
        assertNull(txCache.getQuiet(1));
        transactionController.commit();
    }

    public void testRollbackEvictedElementsDoesNotRollbackForeignTransactionElement() throws Exception {
        final Cache txCache = cacheManager.getCache("txCacheMemoryOnly");

        CacheStoreHelper cacheStoreHelper = new CacheStoreHelper(txCache);
        TxCopyingCacheStore store = (TxCopyingCacheStore)cacheStoreHelper.getStore();
        Store underlyingStore = TxStoreHelper.getUnderlyingStore((AbstractTransactionStore)store.getUnderlyingStore());


        transactionController.begin();
        txCache.removeAll();
        transactionController.commit();

        transactionController.begin();
        txCache.put(new Element(1, "one#1"));
        underlyingStore.remove(1); // evict element
        final CyclicBarrier barrier = new CyclicBarrier(2);
        TxThread t = new TxThread() {
            @Override
            public void exec() throws Exception {
                transactionController.begin();
                txCache.put(new Element(1, "one#2"));

                barrier.await(); // unblock TX1
                barrier.await(); // wait until TX1 unblocks us

                transactionController.commit();
            }
        };
        t.start();
        t.assertNotFailed();
        barrier.await(); // wait until TX2 unblocks us
        transactionController.rollback();
        barrier.await(); // unblock TX2
        t.join();

        transactionController.begin();
        // make sure TX1 did not rollback TX2 changes
        assertEquals("one#2", txCache.getQuiet(1).getObjectValue());
        transactionController.commit();
    }

>>>>>>> 5cd9b7b8
    private static class TxThread extends Thread {
        private volatile boolean failed;

        @Override
        public final void run() {
            try {
                exec();
            } catch (Throwable t) {
                t.printStackTrace();
                failed = true;
            }
        }

        public void exec() throws Exception {
        }

        public void assertNotFailed() {
            if (failed) {
                throw new AssertionFailedError("TxThread failed");
            }
        }
    }

}<|MERGE_RESOLUTION|>--- conflicted
+++ resolved
@@ -1,19 +1,17 @@
 package net.sf.ehcache.transaction.local;
 
+import net.sf.ehcache.Cache;
 import net.sf.ehcache.CacheManager;
+import net.sf.ehcache.CacheStoreHelper;
 import net.sf.ehcache.Ehcache;
 import net.sf.ehcache.Element;
 import net.sf.ehcache.TransactionController;
 import net.sf.ehcache.config.CacheConfiguration;
 import net.sf.ehcache.store.DefaultElementValueComparator;
 import net.sf.ehcache.store.ElementValueComparator;
-<<<<<<< HEAD
-=======
 import net.sf.ehcache.store.Store;
-import net.sf.ehcache.store.TxCopyingCacheStore;
 import net.sf.ehcache.store.compound.ReadWriteSerializationCopyStrategy;
 import net.sf.ehcache.transaction.AbstractTransactionStore;
->>>>>>> 5cd9b7b8
 import net.sf.ehcache.transaction.DeadLockException;
 import net.sf.ehcache.transaction.TransactionException;
 import net.sf.ehcache.transaction.TransactionInterruptedException;
@@ -879,38 +877,11 @@
         transactionController.commit();
     }
 
-<<<<<<< HEAD
-=======
-    public void testGetOldElementFromStore() {
-        Cache txCache = cacheManager.getCache("txCacheMemoryOnly");
-
-        CacheStoreHelper cacheStoreHelper = new CacheStoreHelper(txCache);
-        TxCopyingCacheStore store = (TxCopyingCacheStore)cacheStoreHelper.getStore();
-
-        transactionController.begin();
-        txCache.removeAll();
-        transactionController.commit();
-
-        Element one = new Element(1, "one");
-        transactionController.begin();
-        txCache.put(one);
-        txCache.put(new Element(2, "two"));
-        transactionController.commit();
-
-        Element oneUp = new Element(1, "oneUp");
-        transactionController.begin();
-        txCache.put(oneUp);
-        assertEquals(one, store.getOldElement(1));
-        transactionController.commit();
-
-        assertEquals(oneUp, store.getOldElement(1));
-    }
-
     public void testEvictedElementDoesNotGetCommitted() throws Exception {
         final Cache txCache = cacheManager.getCache("txCacheMemoryOnly");
         CacheStoreHelper cacheStoreHelper = new CacheStoreHelper(txCache);
-        TxCopyingCacheStore store = (TxCopyingCacheStore)cacheStoreHelper.getStore();
-        Store underlyingStore = TxStoreHelper.getUnderlyingStore((AbstractTransactionStore)store.getUnderlyingStore());
+        net.sf.ehcache.store.Store store = cacheStoreHelper.getStore();
+        Store underlyingStore = TxStoreHelper.getUnderlyingStore((AbstractTransactionStore)store);
 
         transactionController.begin();
         txCache.removeAll();
@@ -929,8 +900,7 @@
     public void testEvictedAndReplacedElementDoesNotGetCommitted() throws Exception {
         final Cache txCache = cacheManager.getCache("txCacheMemoryOnly");
         CacheStoreHelper cacheStoreHelper = new CacheStoreHelper(txCache);
-        TxCopyingCacheStore store = (TxCopyingCacheStore)cacheStoreHelper.getStore();
-        Store underlyingStore = TxStoreHelper.getUnderlyingStore((AbstractTransactionStore)store.getUnderlyingStore());
+        Store underlyingStore = TxStoreHelper.getUnderlyingStore((AbstractTransactionStore)cacheStoreHelper.getStore());
 
         transactionController.begin();
         txCache.removeAll();
@@ -941,7 +911,7 @@
 
         // emulate eviction and commit of another TX
         underlyingStore.put(new ReadWriteSerializationCopyStrategy()
-            .copyForWrite(new Element(1, "one#replaced"), getClass().getClassLoader()));
+            .copyForWrite(new Element(1, "one#replaced")));
 
         transactionController.commit();
 
@@ -954,8 +924,7 @@
         final Cache txCache = cacheManager.getCache("txCacheMemoryOnly");
 
         CacheStoreHelper cacheStoreHelper = new CacheStoreHelper(txCache);
-        TxCopyingCacheStore store = (TxCopyingCacheStore)cacheStoreHelper.getStore();
-        Store underlyingStore = TxStoreHelper.getUnderlyingStore((AbstractTransactionStore)store.getUnderlyingStore());
+        Store underlyingStore = TxStoreHelper.getUnderlyingStore((AbstractTransactionStore)cacheStoreHelper.getStore());
 
 
         transactionController.begin();
@@ -995,8 +964,7 @@
         final Cache txCache = cacheManager.getCache("txCacheMemoryOnly");
 
         CacheStoreHelper cacheStoreHelper = new CacheStoreHelper(txCache);
-        TxCopyingCacheStore store = (TxCopyingCacheStore)cacheStoreHelper.getStore();
-        Store underlyingStore = TxStoreHelper.getUnderlyingStore((AbstractTransactionStore)store.getUnderlyingStore());
+        Store underlyingStore = TxStoreHelper.getUnderlyingStore((AbstractTransactionStore)cacheStoreHelper.getStore());
 
 
         transactionController.begin();
@@ -1032,7 +1000,6 @@
         transactionController.commit();
     }
 
->>>>>>> 5cd9b7b8
     private static class TxThread extends Thread {
         private volatile boolean failed;
 
