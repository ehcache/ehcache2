--- conflicted
+++ resolved
@@ -117,17 +117,6 @@
         value = ((Counter)value).getValue();
       }
 
-<<<<<<< HEAD
-    } catch (RuntimeException e) {
-      getLog().warn(String.format("Failed to invoke method %s while constructing entity. %s", method.getName(),
-          e.getMessage()));
-    } catch (IllegalAccessException e) {
-      getLog().warn(String.format("Failed to invoke method %s while constructing entity due to access restriction.",
-          method.getName()));
-    } catch (InvocationTargetException e) {
-      getLog().warn(String.format("Failed to invoke method %s while constructing entity. %s", method.getName(),
-          e.getMessage()));
-=======
       if (getUnsignedIntAttributeNames(sampler).contains(attribute) && value instanceof Number) {
         value = coerceUnsignedIntToLong(((Number)value).intValue());
       }
@@ -136,7 +125,6 @@
       String msg = String.format("Failed to invoke method %s while constructing entity.", method.getName());
       getLog().warn(msg);
       getLog().debug(msg, e);
->>>>>>> 5448880a
     } finally {
       attributeMap.put(attribute, value);
     }
